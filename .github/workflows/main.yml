name: CI

on: [push]

jobs:
  build:
    runs-on: ubuntu-latest
    strategy:
      max-parallel: 4
      matrix:
        python-version: [3.6, 3.7, 3.8]

    steps:
    - uses: actions/checkout@v1
    - name: Set up Python ${{ matrix.python-version }}
      uses: actions/setup-python@v1
      with:
        python-version: ${{ matrix.python-version }}
        architecture: 'x64'

    - name: Build docker image
      run: docker build -t scalableminds/webknossos-cuber:$GITHUB_SHA .

    - name: Install dependencies
      run: |
        pip install poetry
        poetry install
      
    - name: Decompress test data
      run: tar -xzvf testdata/WT1_wkw.tar.gz
      
    - name: Check formatting
      run: poetry run black --check .

    - name: Lint code
<<<<<<< HEAD
      run: python -m pylint -j4 wkcuber

    - name: Check typing
      run: |
        ./typecheck.sh
=======
      run: poetry run pylint -j4 wkcuber
>>>>>>> e1f73cc1
      
    - name: Python tests
      run: poetry run pytest tests
      
    - name: Smoke test docker
      run: |
        docker run --rm \
          -v$(pwd)/testdata:/app/testdata \
          scalableminds/webknossos-cuber:$GITHUB_SHA \
          wkcuber.cubing \
            --jobs 2 \
            --batch_size 8 \
            --layer_name color \
            --wkw_file_len 32 \
            testdata/tiff testoutput/tiff

    - name: Test tiff cubing
      run: tests/scripts/tiff_cubing.sh

    - name: Test tile cubing
      run: tests/scripts/tile_cubing.sh
      
    - name: Test simple tiff cubing
      run: tests/scripts/simple_tiff_cubing.sh
      
    - name: Test simple tiff cubing (no compression)
      run: tests/scripts/simple_tiff_cubing_no_compression.sh
      
    - name: Test metadata generation
      run: tests/scripts/meta_generation.sh
      
    - name: Test KNOSSOS conversion
      run: tests/scripts/knossos_conversion.sh
      
    - name: Decompress reference magnification data
      run: |
        mkdir -p testdata/tiff_mag_2_reference
        tar -xzvf testdata/tiff_mag_2_reference.tar.gz -C testdata/tiff_mag_2_reference

    - name: Test downsampling
      run: tests/scripts/downsampling.sh

    - name: Test anisotropic downsampling
      run: tests/scripts/anisotropic_downsampling.sh

    - name: Test compression and verification
      run: tests/scripts/compression_and_verification.sh

    - name: Test in-place compression
      run: tests/scripts/in_place_compression.sh

    - name: Remove reference magnification data
      run: rm -r testdata/tiff_mag_2_reference/

    - name: Login to docker
      env:
        DOCKER_USER: ${{ secrets.DOCKER_USER }}
        DOCKER_PASS: ${{ secrets.DOCKER_PASS }}
      run: |
        echo $DOCKER_PASS | docker login -u $DOCKER_USER --password-stdin
    
    - name: Push docker images
      run: |
        docker push scalableminds/webknossos-cuber:$GITHUB_SHA

    - name: Push docker images (for tag)
      if: startsWith(github.event.ref, 'refs/tags')
      run: |
        CI_TAG=$(git describe --tags)
        docker tag \
          scalableminds/webknossos-cuber:$GITHUB_SHA \
          scalableminds/webknossos-cuber:$CI_TAG
        docker push scalableminds/webknossos-cuber:$CI_TAG

    - name: Push docker images (for branch)
      if: startsWith(github.event.ref, 'refs/heads')
      run: |
        CI_BRANCH=${GITHUB_REF##*/}
        NORMALIZED_CI_BRANCH=${CI_BRANCH//[\/-]/_}
        docker tag \
          scalableminds/webknossos-cuber:$GITHUB_SHA \
          scalableminds/webknossos-cuber:$NORMALIZED_CI_BRANCH
        docker push scalableminds/webknossos-cuber:$NORMALIZED_CI_BRANCH
        if [ "${CI_BRANCH}" == "master" ]; then
          docker tag \
            scalableminds/webknossos-cuber:$GITHUB_SHA \
            scalableminds/webknossos-cuber:latest
          docker push scalableminds/webknossos-cuber:latest
        fi

    - name: Check if git is dirty
      run: |
        git diff --no-ext-diff --quiet --exit-code
        [[ -z $(git status -s) ]]

    - name: Publish python package
      if: startsWith(github.event.ref, 'refs/tags') && matrix.python-version == '3.7'
      env:
        PYPI_USERNAME: ${{ secrets.PYPI_USERNAME }}
        PYPI_PASSWORD: ${{ secrets.PYPI_PASSWORD }}
      run: ./publish.sh<|MERGE_RESOLUTION|>--- conflicted
+++ resolved
@@ -33,15 +33,11 @@
       run: poetry run black --check .
 
     - name: Lint code
-<<<<<<< HEAD
-      run: python -m pylint -j4 wkcuber
+      run: poetry run pylint -j4 wkcuber
 
     - name: Check typing
       run: |
         ./typecheck.sh
-=======
-      run: poetry run pylint -j4 wkcuber
->>>>>>> e1f73cc1
       
     - name: Python tests
       run: poetry run pytest tests
