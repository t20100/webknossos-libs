name: CI

on: [push]

jobs:
  build:
    runs-on: ubuntu-latest
    strategy:
      max-parallel: 4
      matrix:
        python-version: [3.7, 3.8]

    steps:
    - uses: actions/checkout@v1
    - name: Set up Python ${{ matrix.python-version }}
      uses: actions/setup-python@v1
      with:
        python-version: ${{ matrix.python-version }}
        architecture: 'x64'

    - name: Build docker image
      run: docker build -t scalableminds/webknossos-cuber:$GITHUB_SHA .

    - name: Install dependencies
      run: |
        pip install poetry
        poetry install

    - name: Decompress test data
      run: tar -xzvf testdata/WT1_wkw.tar.gz

    - name: Check formatting
      run: poetry run black --check .

    - name: Lint code
      run: poetry run pylint -j4 wkcuber

<<<<<<< HEAD
=======
    - name: Check typing
      run: |
        ./typecheck.sh
      
>>>>>>> 07e38b5e
    - name: Python tests
      run: poetry run pytest tests

    - name: Smoke test docker
      run: |
        docker run --rm \
          -v$(pwd)/testdata:/app/testdata \
          scalableminds/webknossos-cuber:$GITHUB_SHA \
          wkcuber.cubing \
            --jobs 2 \
            --batch_size 8 \
            --layer_name color \
            --wkw_file_len 32 \
            testdata/tiff testoutput/tiff

    - name: Test tiff cubing
      run: tests/scripts/tiff_cubing.sh

    - name: Test tile cubing
      run: tests/scripts/tile_cubing.sh

    - name: Test simple tiff cubing
      run: tests/scripts/simple_tiff_cubing.sh

    - name: Test simple tiff cubing (no compression)
      run: tests/scripts/simple_tiff_cubing_no_compression.sh

    - name: Test metadata generation
      run: tests/scripts/meta_generation.sh

    - name: Test KNOSSOS conversion
      run: tests/scripts/knossos_conversion.sh

    - name: Decompress reference magnification data
      run: |
        mkdir -p testdata/tiff_mag_2_reference
        tar -xzvf testdata/tiff_mag_2_reference.tar.gz -C testdata/tiff_mag_2_reference

    - name: Test downsampling
      run: tests/scripts/downsampling.sh

    - name: Test anisotropic downsampling
      run: tests/scripts/anisotropic_downsampling.sh

    - name: Test compression and verification
      run: tests/scripts/compression_and_verification.sh

    - name: Test in-place compression
      run: tests/scripts/in_place_compression.sh

    - name: Remove reference magnification data
      run: rm -r testdata/tiff_mag_2_reference/

    - name: Login to docker
      env:
        DOCKER_USER: ${{ secrets.DOCKER_USER }}
        DOCKER_PASS: ${{ secrets.DOCKER_PASS }}
      run: |
        echo $DOCKER_PASS | docker login -u $DOCKER_USER --password-stdin

    - name: Push docker images
      run: |
        docker push scalableminds/webknossos-cuber:$GITHUB_SHA

    - name: Push docker images (for tag)
      if: startsWith(github.event.ref, 'refs/tags')
      run: |
        CI_TAG=$(git describe --tags)
        docker tag \
          scalableminds/webknossos-cuber:$GITHUB_SHA \
          scalableminds/webknossos-cuber:$CI_TAG
        docker push scalableminds/webknossos-cuber:$CI_TAG

    - name: Push docker images (for branch)
      if: startsWith(github.event.ref, 'refs/heads')
      run: |
        CI_BRANCH=${GITHUB_REF##*/}
        NORMALIZED_CI_BRANCH=${CI_BRANCH//[\/-]/_}
        docker tag \
          scalableminds/webknossos-cuber:$GITHUB_SHA \
          scalableminds/webknossos-cuber:$NORMALIZED_CI_BRANCH
        docker push scalableminds/webknossos-cuber:$NORMALIZED_CI_BRANCH
        if [ "${CI_BRANCH}" == "master" ]; then
          docker tag \
            scalableminds/webknossos-cuber:$GITHUB_SHA \
            scalableminds/webknossos-cuber:latest
          docker push scalableminds/webknossos-cuber:latest
        fi

    - name: Check if git is dirty
      run: |
        git diff --no-ext-diff --quiet --exit-code
        [[ -z $(git status -s) ]]

    - name: Publish python package
      if: startsWith(github.event.ref, 'refs/tags') && matrix.python-version == '3.7'
      env:
        PYPI_USERNAME: ${{ secrets.PYPI_USERNAME }}
        PYPI_PASSWORD: ${{ secrets.PYPI_PASSWORD }}
      run: ./publish.sh<|MERGE_RESOLUTION|>--- conflicted
+++ resolved
@@ -35,13 +35,10 @@
     - name: Lint code
       run: poetry run pylint -j4 wkcuber
 
-<<<<<<< HEAD
-=======
     - name: Check typing
       run: |
         ./typecheck.sh
-      
->>>>>>> 07e38b5e
+
     - name: Python tests
       run: poetry run pytest tests
 
