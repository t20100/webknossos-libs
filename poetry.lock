[[package]]
<<<<<<< HEAD
name = "appdirs"
version = "1.4.4"
description = "A small Python module for determining appropriate platform-specific dirs, e.g. a \"user data dir\"."
=======
>>>>>>> cb4f5bef
category = "dev"
description = "A small Python module for determining appropriate platform-specific dirs, e.g. a \"user data dir\"."
name = "appdirs"
optional = false
python-versions = "*"
version = "1.4.4"

[[package]]
category = "dev"
description = "An abstract syntax tree for Python with inference support."
name = "astroid"
optional = false
python-versions = ">=3.5"
version = "2.4.2"

[package.dependencies]
lazy-object-proxy = ">=1.4.0,<1.5.0"
six = ">=1.12,<2.0"
wrapt = ">=1.11,<2.0"

[package.dependencies.typed-ast]
python = "<3.8"
version = ">=1.4.0,<1.5"

[[package]]
<<<<<<< HEAD
name = "atomicwrites"
version = "1.4.0"
description = "Atomic file writes."
=======
>>>>>>> cb4f5bef
category = "dev"
description = "Atomic file writes."
marker = "sys_platform == \"win32\""
name = "atomicwrites"
optional = false
python-versions = ">=2.7, !=3.0.*, !=3.1.*, !=3.2.*, !=3.3.*"
version = "1.4.0"

[[package]]
<<<<<<< HEAD
name = "attrs"
version = "20.3.0"
description = "Classes Without Boilerplate"
=======
>>>>>>> cb4f5bef
category = "dev"
description = "Classes Without Boilerplate"
name = "attrs"
optional = false
python-versions = ">=2.7, !=3.0.*, !=3.1.*, !=3.2.*, !=3.3.*"
version = "20.3.0"

[package.extras]
<<<<<<< HEAD
dev = ["coverage[toml] (>=5.0.2)", "hypothesis", "pympler", "pytest (>=4.3.0)", "six", "zope.interface", "furo", "sphinx", "pre-commit"]
docs = ["furo", "sphinx", "zope.interface"]
tests = ["coverage[toml] (>=5.0.2)", "hypothesis", "pympler", "pytest (>=4.3.0)", "six", "zope.interface"]
tests_no_zope = ["coverage[toml] (>=5.0.2)", "hypothesis", "pympler", "pytest (>=4.3.0)", "six"]
=======
dev = ["coverage (>=5.0.2)", "hypothesis", "pympler", "pytest (>=4.3.0)", "six", "zope.interface", "furo", "sphinx", "pre-commit"]
docs = ["furo", "sphinx", "zope.interface"]
tests = ["coverage (>=5.0.2)", "hypothesis", "pympler", "pytest (>=4.3.0)", "six", "zope.interface"]
tests_no_zope = ["coverage (>=5.0.2)", "hypothesis", "pympler", "pytest (>=4.3.0)", "six"]
>>>>>>> cb4f5bef

[[package]]
category = "dev"
description = "The uncompromising code formatter."
name = "black"
optional = false
python-versions = ">=3.6"
version = "20.8b1"

[package.dependencies]
appdirs = "*"
click = ">=7.1.2"
mypy-extensions = ">=0.4.3"
pathspec = ">=0.6,<1"
regex = ">=2020.1.8"
toml = ">=0.10.1"
typed-ast = ">=1.4.0"
typing-extensions = ">=3.7.4"

[package.dependencies.dataclasses]
python = "<3.7"
version = ">=0.6"

[package.extras]
colorama = ["colorama (>=0.4.3)"]
d = ["aiohttp (>=3.3.2)", "aiohttp-cors"]

[[package]]
<<<<<<< HEAD
name = "certifi"
version = "2020.12.5"
description = "Python package for providing Mozilla's CA Bundle."
=======
>>>>>>> cb4f5bef
category = "main"
description = "Python package for providing Mozilla's CA Bundle."
name = "certifi"
optional = false
python-versions = "*"
version = "2020.12.5"

[[package]]
<<<<<<< HEAD
name = "cffi"
version = "1.14.4"
description = "Foreign Function Interface for Python calling C code."
=======
>>>>>>> cb4f5bef
category = "main"
description = "Foreign Function Interface for Python calling C code."
name = "cffi"
optional = false
python-versions = "*"
version = "1.14.4"

[package.dependencies]
pycparser = "*"

[[package]]
<<<<<<< HEAD
name = "chardet"
version = "4.0.0"
description = "Universal encoding detector for Python 2 and 3"
=======
>>>>>>> cb4f5bef
category = "main"
description = "Universal encoding detector for Python 2 and 3"
name = "chardet"
optional = false
python-versions = ">=2.7, !=3.0.*, !=3.1.*, !=3.2.*, !=3.3.*, !=3.4.*"
<<<<<<< HEAD
=======
version = "4.0.0"
>>>>>>> cb4f5bef

[[package]]
category = "dev"
description = "Composable command line interface toolkit"
name = "click"
optional = false
python-versions = ">=2.7, !=3.0.*, !=3.1.*, !=3.2.*, !=3.3.*, !=3.4.*"
version = "7.1.2"

[[package]]
<<<<<<< HEAD
name = "cloudpickle"
version = "1.6.0"
description = "Extended pickling support for Python objects"
=======
>>>>>>> cb4f5bef
category = "main"
description = "Extended pickling support for Python objects"
name = "cloudpickle"
optional = false
python-versions = ">=3.5"
<<<<<<< HEAD
=======
version = "1.6.0"
>>>>>>> cb4f5bef

[[package]]
category = "main"
description = "Utility library for easily distributing code execution on clusters"
name = "cluster-tools"
optional = false
python-versions = "*"
version = "1.51"

[package.dependencies]
cloudpickle = "*"

[[package]]
<<<<<<< HEAD
name = "colorama"
version = "0.4.4"
description = "Cross-platform colored terminal text."
=======
>>>>>>> cb4f5bef
category = "dev"
description = "Cross-platform colored terminal text."
marker = "sys_platform == \"win32\""
name = "colorama"
optional = false
python-versions = ">=2.7, !=3.0.*, !=3.1.*, !=3.2.*, !=3.3.*, !=3.4.*"
version = "0.4.4"

[[package]]
category = "main"
description = "Composable style cycles"
name = "cycler"
optional = false
python-versions = "*"
version = "0.10.0"

[package.dependencies]
six = "*"

[[package]]
<<<<<<< HEAD
name = "decorator"
version = "4.4.2"
description = "Decorators for Humans"
=======
category = "dev"
description = "A backport of the dataclasses module for Python 3.6"
marker = "python_version < \"3.7\""
name = "dataclasses"
optional = false
python-versions = "*"
version = "0.6"

[[package]]
>>>>>>> cb4f5bef
category = "main"
description = "Decorators for Humans"
name = "decorator"
optional = false
python-versions = ">=2.6, !=3.0.*, !=3.1.*"
version = "4.4.2"

[[package]]
<<<<<<< HEAD
name = "idna"
version = "2.10"
description = "Internationalized Domain Names in Applications (IDNA)"
=======
>>>>>>> cb4f5bef
category = "main"
description = "Internationalized Domain Names in Applications (IDNA)"
name = "idna"
optional = false
python-versions = ">=2.7, !=3.0.*, !=3.1.*, !=3.2.*, !=3.3.*"
version = "2.10"

[[package]]
<<<<<<< HEAD
name = "imagecodecs"
version = "2020.12.24"
description = "Image transformation, compression, and decompression codecs"
category = "main"
optional = false
python-versions = ">=3.7"

[package.dependencies]
numpy = ">=1.15.1"

[package.extras]
all = ["matplotlib (>=3.2)", "tifffile (>=2020.12.8)"]

[[package]]
name = "imageio"
version = "2.9.0"
description = "Library for reading and writing a wide range of image, video, scientific, and volumetric data formats."
=======
>>>>>>> cb4f5bef
category = "main"
description = "Library for reading and writing a wide range of image, video, scientific, and volumetric data formats."
name = "imageio"
optional = false
python-versions = ">=3.5"
<<<<<<< HEAD
=======
version = "2.9.0"
>>>>>>> cb4f5bef

[package.dependencies]
numpy = "*"
pillow = "*"

[package.extras]
ffmpeg = ["imageio-ffmpeg"]
fits = ["astropy"]
full = ["astropy", "gdal", "imageio-ffmpeg", "itk"]
gdal = ["gdal"]
itk = ["itk"]

[[package]]
<<<<<<< HEAD
name = "importlib-metadata"
version = "3.3.0"
description = "Read metadata from Python packages"
=======
>>>>>>> cb4f5bef
category = "dev"
description = "Read metadata from Python packages"
marker = "python_version < \"3.8\""
name = "importlib-metadata"
optional = false
python-versions = ">=3.6"
<<<<<<< HEAD
=======
version = "3.4.0"
>>>>>>> cb4f5bef

[package.dependencies]
typing-extensions = {version = ">=3.6.4", markers = "python_version < \"3.8\""}
zipp = ">=0.5"

[package.dependencies.typing-extensions]
python = "<3.8"
version = ">=3.6.4"

[package.extras]
<<<<<<< HEAD
docs = ["sphinx", "jaraco.packaging (>=3.2)", "rst.linker (>=1.9)"]
testing = ["pytest (>=3.5,!=3.7.3)", "pytest-checkdocs (>=1.2.3)", "pytest-flake8", "pytest-cov", "jaraco.test (>=3.2.0)", "packaging", "pep517", "pyfakefs", "flufl.flake8", "pytest-black (>=0.3.7)", "pytest-mypy", "importlib-resources (>=1.3)"]
=======
docs = ["sphinx", "jaraco.packaging (>=8.2)", "rst.linker (>=1.9)"]
testing = ["pytest (>=3.5,<3.7.3 || >3.7.3)", "pytest-checkdocs (>=1.2.3)", "pytest-flake8", "pytest-cov", "pytest-enabler", "packaging", "pep517", "pyfakefs", "flufl.flake8", "pytest-black (>=0.3.7)", "pytest-mypy", "importlib-resources (>=1.3)"]
>>>>>>> cb4f5bef

[[package]]
category = "dev"
description = "iniconfig: brain-dead simple config-ini parsing"
name = "iniconfig"
optional = false
python-versions = "*"
version = "1.1.1"

[[package]]
<<<<<<< HEAD
name = "isort"
version = "5.7.0"
description = "A Python utility / library to sort Python imports."
=======
>>>>>>> cb4f5bef
category = "dev"
description = "A Python utility / library to sort Python imports."
name = "isort"
optional = false
python-versions = ">=3.6,<4.0"
<<<<<<< HEAD

[package.extras]
pipfile_deprecated_finder = ["pipreqs", "requirementslib"]
requirements_deprecated_finder = ["pipreqs", "pip-api"]
colors = ["colorama (>=0.4.3,<0.5.0)"]

[[package]]
name = "kiwisolver"
version = "1.3.1"
description = "A fast implementation of the Cassowary constraint solver"
=======
version = "5.7.0"

[package.extras]
colors = ["colorama (>=0.4.3,<0.5.0)"]
pipfile_deprecated_finder = ["pipreqs", "requirementslib"]
requirements_deprecated_finder = ["pipreqs", "pip-api"]

[[package]]
>>>>>>> cb4f5bef
category = "main"
description = "Lightweight pipelining with Python functions"
name = "joblib"
optional = false
python-versions = ">=3.6"
<<<<<<< HEAD
=======
version = "1.0.0"

[[package]]
category = "main"
description = "A fast implementation of the Cassowary constraint solver"
name = "kiwisolver"
optional = false
python-versions = ">=3.6"
version = "1.3.1"
>>>>>>> cb4f5bef

[[package]]
category = "dev"
description = "A fast and thorough lazy object proxy."
name = "lazy-object-proxy"
optional = false
python-versions = ">=2.7, !=3.0.*, !=3.1.*, !=3.2.*, !=3.3.*"
version = "1.4.3"

[[package]]
<<<<<<< HEAD
name = "matplotlib"
version = "3.3.3"
description = "Python plotting package"
=======
>>>>>>> cb4f5bef
category = "main"
description = "Python plotting package"
name = "matplotlib"
optional = false
python-versions = ">=3.6"
version = "3.3.3"

[package.dependencies]
cycler = ">=0.10"
kiwisolver = ">=1.0.1"
numpy = ">=1.15"
pillow = ">=6.2.0"
pyparsing = ">=2.0.3,<2.0.4 || >2.0.4,<2.1.2 || >2.1.2,<2.1.6 || >2.1.6"
python-dateutil = ">=2.1"

[[package]]
category = "dev"
description = "McCabe checker, plugin for flake8"
name = "mccabe"
optional = false
python-versions = "*"
version = "0.6.1"

[[package]]
<<<<<<< HEAD
name = "mypy"
version = "0.770"
description = "Optional static typing for Python"
=======
>>>>>>> cb4f5bef
category = "main"
description = "Optional static typing for Python"
name = "mypy"
optional = false
python-versions = ">=3.5"
version = "0.770"

[package.dependencies]
mypy-extensions = ">=0.4.3,<0.5.0"
typed-ast = ">=1.4.0,<1.5.0"
typing-extensions = ">=3.7.4"

[package.extras]
dmypy = ["psutil (>=4.0)"]

[[package]]
category = "main"
description = "Experimental type system extensions for programs checked with the mypy typechecker."
name = "mypy-extensions"
optional = false
python-versions = "*"
version = "0.4.3"

[[package]]
<<<<<<< HEAD
name = "natsort"
version = "6.2.1"
description = "Simple yet flexible natural sorting in Python."
=======
>>>>>>> cb4f5bef
category = "main"
description = "Simple yet flexible natural sorting in Python."
name = "natsort"
optional = false
python-versions = ">=2.7, !=3.0.*, !=3.1.*, !=3.2.*, !=3.3.*"
version = "6.2.1"

[package.extras]
fast = ["fastnumbers (>=2.0.0)"]
icu = ["PyICU (>=1.0.0)"]

[[package]]
<<<<<<< HEAD
name = "networkx"
version = "2.5"
description = "Python package for creating and manipulating graphs and networks"
=======
>>>>>>> cb4f5bef
category = "main"
description = "Python package for creating and manipulating graphs and networks"
name = "networkx"
optional = false
python-versions = ">=3.6"
<<<<<<< HEAD
=======
version = "2.5"
>>>>>>> cb4f5bef

[package.dependencies]
decorator = ">=4.3.0"

[package.extras]
all = ["numpy", "scipy", "pandas", "matplotlib", "pygraphviz", "pydot", "pyyaml", "lxml", "pytest"]
gdal = ["gdal"]
lxml = ["lxml"]
matplotlib = ["matplotlib"]
numpy = ["numpy"]
pandas = ["pandas"]
pydot = ["pydot"]
pygraphviz = ["pygraphviz"]
pytest = ["pytest"]
pyyaml = ["pyyaml"]
scipy = ["scipy"]

[[package]]
category = "main"
description = "Access a multitude of neuroimaging data formats"
name = "nibabel"
optional = false
python-versions = ">=2.7,!=3.0.*,!=3.1.*,!=3.2.*,!=3.3.*"
version = "2.5.1"

[package.dependencies]
numpy = ">=1.8"
six = ">=1.3"

[package.extras]
all = ["dicom (>=0.9.9)", "sphinx (>=0.3)", "nose (>=0.11)"]
dicom = ["dicom (>=0.9.9)"]
doc = ["sphinx (>=0.3)"]
test = ["nose (>=0.11)"]

[[package]]
<<<<<<< HEAD
name = "numpy"
version = "1.19.5"
description = "NumPy is the fundamental package for array computing with Python."
=======
>>>>>>> cb4f5bef
category = "main"
description = "NumPy is the fundamental package for array computing with Python."
name = "numpy"
optional = false
python-versions = ">=3.6"
<<<<<<< HEAD

[[package]]
name = "packaging"
version = "20.8"
description = "Core utilities for Python packages"
=======
version = "1.19.5"

[[package]]
>>>>>>> cb4f5bef
category = "dev"
description = "Core utilities for Python packages"
name = "packaging"
optional = false
python-versions = ">=2.7, !=3.0.*, !=3.1.*, !=3.2.*, !=3.3.*"
version = "20.8"

[package.dependencies]
pyparsing = ">=2.0.2"

[[package]]
category = "dev"
description = "Utility library for gitignore style pattern matching of file paths."
name = "pathspec"
optional = false
python-versions = ">=2.7, !=3.0.*, !=3.1.*, !=3.2.*, !=3.3.*, !=3.4.*"
version = "0.8.1"

[[package]]
<<<<<<< HEAD
name = "pillow"
version = "6.2.2"
description = "Python Imaging Library (Fork)"
=======
>>>>>>> cb4f5bef
category = "main"
description = "Python Imaging Library (Fork)"
name = "pillow"
optional = false
python-versions = ">=2.7, !=3.0.*, !=3.1.*, !=3.2.*, !=3.3.*, !=3.4.*"
version = "6.2.2"

[[package]]
category = "dev"
description = "plugin and hook calling mechanisms for python"
name = "pluggy"
optional = false
python-versions = ">=2.7, !=3.0.*, !=3.1.*, !=3.2.*, !=3.3.*"
version = "0.13.1"

[package.dependencies]
[package.dependencies.importlib-metadata]
python = "<3.8"
version = ">=0.12"

[package.extras]
dev = ["pre-commit", "tox"]

[[package]]
<<<<<<< HEAD
name = "psutil"
version = "5.8.0"
description = "Cross-platform lib for process and system monitoring in Python."
=======
>>>>>>> cb4f5bef
category = "main"
description = "Cross-platform lib for process and system monitoring in Python."
name = "psutil"
optional = false
python-versions = ">=2.6, !=3.0.*, !=3.1.*, !=3.2.*, !=3.3.*"
version = "5.8.0"

[package.extras]
test = ["ipaddress", "mock", "unittest2", "enum34", "pywin32", "wmi"]

[[package]]
category = "dev"
description = "library with cross-python path, ini-parsing, io, code, log facilities"
name = "py"
optional = false
python-versions = ">=2.7, !=3.0.*, !=3.1.*, !=3.2.*, !=3.3.*"
version = "1.10.0"

[[package]]
<<<<<<< HEAD
name = "pycparser"
version = "2.20"
description = "C parser in Python"
=======
>>>>>>> cb4f5bef
category = "main"
description = "C parser in Python"
name = "pycparser"
optional = false
python-versions = ">=2.7, !=3.0.*, !=3.1.*, !=3.2.*, !=3.3.*"
version = "2.20"

[[package]]
category = "dev"
description = "python code static checker"
name = "pylint"
optional = false
python-versions = ">=3.5.*"
version = "2.6.0"

[package.dependencies]
astroid = ">=2.4.0,<=2.5"
colorama = "*"
isort = ">=4.2.5,<6"
mccabe = ">=0.6,<0.7"
toml = ">=0.7.1"

[[package]]
<<<<<<< HEAD
name = "pyparsing"
version = "2.4.7"
description = "Python parsing module"
=======
>>>>>>> cb4f5bef
category = "main"
description = "Python parsing module"
name = "pyparsing"
optional = false
python-versions = ">=2.6, !=3.0.*, !=3.1.*, !=3.2.*"
version = "2.4.7"

[[package]]
category = "dev"
description = "pytest: simple powerful testing with Python"
name = "pytest"
optional = false
python-versions = ">=3.6"
version = "6.2.1"

[package.dependencies]
atomicwrites = ">=1.0"
attrs = ">=19.2.0"
colorama = "*"
iniconfig = "*"
packaging = "*"
pluggy = ">=0.12,<1.0.0a1"
py = ">=1.8.2"
toml = "*"

[package.dependencies.importlib-metadata]
python = "<3.8"
version = ">=0.12"

[package.extras]
testing = ["argcomplete", "hypothesis (>=3.56)", "mock", "nose", "requests", "xmlschema"]

[[package]]
category = "main"
description = "Extensions to the standard Python datetime module"
name = "python-dateutil"
optional = false
python-versions = "!=3.0.*,!=3.1.*,!=3.2.*,>=2.7"
version = "2.8.1"

[package.dependencies]
six = ">=1.5"

[[package]]
category = "main"
description = "PyWavelets, wavelet transform module"
name = "pywavelets"
optional = false
python-versions = ">=3.5"
version = "1.1.1"

[package.dependencies]
numpy = ">=1.13.3"

[[package]]
category = "dev"
description = "Alternative regular expression module, to replace re."
name = "regex"
optional = false
python-versions = "*"
version = "2020.11.13"

[[package]]
<<<<<<< HEAD
name = "requests"
version = "2.25.1"
description = "Python HTTP for Humans."
=======
>>>>>>> cb4f5bef
category = "main"
description = "Python HTTP for Humans."
name = "requests"
optional = false
python-versions = ">=2.7, !=3.0.*, !=3.1.*, !=3.2.*, !=3.3.*, !=3.4.*"
version = "2.25.1"

[package.dependencies]
certifi = ">=2017.4.17"
chardet = ">=3.0.2,<5"
idna = ">=2.5,<3"
urllib3 = ">=1.21.1,<1.27"

[package.extras]
security = ["pyOpenSSL (>=0.14)", "cryptography (>=1.3.4)"]
<<<<<<< HEAD
socks = ["PySocks (>=1.5.6,!=1.5.7)", "win-inet-pton"]
=======
socks = ["PySocks (>=1.5.6,<1.5.7 || >1.5.7)", "win-inet-pton"]
>>>>>>> cb4f5bef

[[package]]
category = "main"
description = "Image processing routines for SciPy"
name = "scikit-image"
optional = false
python-versions = ">=3.6"
version = "0.16.2"

[package.dependencies]
PyWavelets = ">=0.4.0"
imageio = ">=2.3.0"
matplotlib = ">=2.0.0,<3.0.0 || >3.0.0"
networkx = ">=2.0"
pillow = ">=4.3.0"
scipy = ">=0.19.0"

[package.extras]
<<<<<<< HEAD
docs = ["sphinx (>=1.3,!=1.7.8)", "numpydoc (>=0.9)", "sphinx-gallery", "sphinx-copybutton", "pytest-runner", "scikit-learn", "matplotlib (>=3.0.1)", "dask[array] (>=0.15.0)", "cloudpickle (>=0.2.1)"]
optional = ["simpleitk", "astropy (>=1.2.0)", "tifffile", "qtpy", "pyamg", "dask[array] (>=0.15.0)", "cloudpickle (>=0.2.1)"]
test = ["pytest (!=3.7.3)", "pytest-cov", "pytest-localserver", "flake8", "codecov"]

[[package]]
name = "scipy"
version = "1.6.0"
description = "SciPy: Scientific Library for Python"
=======
docs = ["sphinx (>=1.3,<1.7.8 || >1.7.8)", "numpydoc (>=0.9)", "sphinx-gallery", "sphinx-copybutton", "pytest-runner", "scikit-learn", "matplotlib (>=3.0.1)", "dask (>=0.15.0)", "cloudpickle (>=0.2.1)"]
optional = ["simpleitk", "astropy (>=1.2.0)", "tifffile", "qtpy", "pyamg", "dask (>=0.15.0)", "cloudpickle (>=0.2.1)"]
test = ["pytest (!=3.7.3)", "pytest-cov", "pytest-localserver", "flake8", "codecov"]

[[package]]
>>>>>>> cb4f5bef
category = "main"
description = "A set of python modules for machine learning and data mining"
name = "scikit-learn"
optional = false
<<<<<<< HEAD
python-versions = ">=3.7"

[package.dependencies]
numpy = ">=1.16.5"

[[package]]
name = "setuptools-scm"
version = "3.5.0"
description = "the blessed package to manage your versions by scm tags"
=======
python-versions = ">=3.6"
version = "0.24.0"

[package.dependencies]
joblib = ">=0.11"
numpy = ">=1.13.3"
scipy = ">=0.19.1"
threadpoolctl = ">=2.0.0"

[package.extras]
benchmark = ["matplotlib (>=2.1.1)", "pandas (>=0.25.0)", "memory-profiler (>=0.57.0)"]
docs = ["matplotlib (>=2.1.1)", "scikit-image (>=0.13)", "pandas (>=0.25.0)", "seaborn (>=0.9.0)", "memory-profiler (>=0.57.0)", "sphinx (>=3.2.0)", "sphinx-gallery (>=0.7.0)", "numpydoc (>=1.0.0)", "Pillow (>=7.1.2)", "sphinx-prompt (>=1.3.0)"]
examples = ["matplotlib (>=2.1.1)", "scikit-image (>=0.13)", "pandas (>=0.25.0)", "seaborn (>=0.9.0)"]
tests = ["matplotlib (>=2.1.1)", "scikit-image (>=0.13)", "pandas (>=0.25.0)", "pytest (>=5.0.1)", "pytest-cov (>=2.9.0)", "flake8 (>=3.8.2)", "mypy (>=0.770)", "pyamg (>=4.0.0)"]

[[package]]
category = "main"
description = "SciPy: Scientific Library for Python"
name = "scipy"
optional = false
python-versions = ">=3.6"
version = "1.5.4"

[package.dependencies]
numpy = ">=1.14.5"

[[package]]
>>>>>>> cb4f5bef
category = "dev"
description = "the blessed package to manage your versions by scm tags"
name = "setuptools-scm"
optional = false
python-versions = ">=2.7, !=3.0.*, !=3.1.*, !=3.2.*, !=3.3.*"
version = "3.5.0"

[package.extras]
toml = ["toml"]

[package.extras]
toml = ["toml"]

[[package]]
<<<<<<< HEAD
name = "six"
version = "1.15.0"
=======
category = "main"
>>>>>>> cb4f5bef
description = "Python 2 and 3 compatibility utilities"
name = "six"
optional = false
python-versions = ">=2.7, !=3.0.*, !=3.1.*, !=3.2.*"
version = "1.15.0"

[[package]]
category = "main"
description = "threadpoolctl"
name = "threadpoolctl"
optional = false
<<<<<<< HEAD
python-versions = ">=2.7, !=3.0.*, !=3.1.*, !=3.2.*"

[[package]]
name = "tifffile"
version = "2020.12.8"
description = "Read and write TIFF(r) files"
category = "main"
optional = false
python-versions = ">=3.7"

[package.dependencies]
numpy = ">=1.15.1"

[package.extras]
all = ["imagecodecs (>=2020.5.30)", "matplotlib (>=3.2)", "lxml"]
=======
python-versions = ">=3.5"
version = "2.1.0"
>>>>>>> cb4f5bef

[[package]]
category = "dev"
description = "Python Library for Tom's Obvious, Minimal Language"
name = "toml"
optional = false
python-versions = ">=2.6, !=3.0.*, !=3.1.*, !=3.2.*"
version = "0.10.2"

[[package]]
<<<<<<< HEAD
name = "typed-ast"
version = "1.4.2"
description = "a fork of Python 2 and 3 ast modules with type comment support"
=======
>>>>>>> cb4f5bef
category = "main"
description = "a fork of Python 2 and 3 ast modules with type comment support"
name = "typed-ast"
optional = false
python-versions = "*"
version = "1.4.2"

[[package]]
category = "main"
description = "Backported and Experimental Type Hints for Python 3.5+"
name = "typing-extensions"
optional = false
python-versions = "*"
version = "3.7.4.3"

[[package]]
<<<<<<< HEAD
name = "urllib3"
version = "1.26.2"
description = "HTTP library with thread-safe connection pooling, file post, and more."
=======
>>>>>>> cb4f5bef
category = "main"
description = "HTTP library with thread-safe connection pooling, file post, and more."
name = "urllib3"
optional = false
python-versions = ">=2.7, !=3.0.*, !=3.1.*, !=3.2.*, !=3.3.*, !=3.4.*, <4"
<<<<<<< HEAD
=======
version = "1.26.2"
>>>>>>> cb4f5bef

[package.extras]
brotli = ["brotlipy (>=0.6.0)"]
secure = ["pyOpenSSL (>=0.14)", "cryptography (>=1.3.4)", "idna (>=2.0.0)", "certifi", "ipaddress"]
socks = ["PySocks (>=1.5.6,!=1.5.7,<2.0)"]

[[package]]
category = "main"
description = ""
name = "wkw"
optional = false
python-versions = "*"
version = "0.1.4"

[package.dependencies]
cffi = "*"
numpy = "*"

[[package]]
<<<<<<< HEAD
name = "wrapt"
version = "1.12.1"
description = "Module for decorators, wrappers and monkey patching."
=======
>>>>>>> cb4f5bef
category = "dev"
description = "Module for decorators, wrappers and monkey patching."
name = "wrapt"
optional = false
python-versions = "*"
version = "1.12.1"

[[package]]
<<<<<<< HEAD
name = "zipp"
version = "3.4.0"
description = "Backport of pathlib-compatible object wrapper for zip files"
=======
>>>>>>> cb4f5bef
category = "dev"
description = "Backport of pathlib-compatible object wrapper for zip files"
marker = "python_version < \"3.8\""
name = "zipp"
optional = false
python-versions = ">=3.6"
<<<<<<< HEAD

[package.extras]
docs = ["sphinx", "jaraco.packaging (>=3.2)", "rst.linker (>=1.9)"]
testing = ["pytest (>=3.5,!=3.7.3)", "pytest-checkdocs (>=1.2.3)", "pytest-flake8", "pytest-cov", "jaraco.test (>=3.2.0)", "jaraco.itertools", "func-timeout", "pytest-black (>=0.3.7)", "pytest-mypy"]

[metadata]
lock-version = "1.1"
python-versions = "^3.7"
content-hash = "f54965e8c4372ef9732a57447abbc06250152df33941d52f3d2a24adae003122"
=======
version = "3.4.0"

[package.extras]
docs = ["sphinx", "jaraco.packaging (>=3.2)", "rst.linker (>=1.9)"]
testing = ["pytest (>=3.5,<3.7.3 || >3.7.3)", "pytest-checkdocs (>=1.2.3)", "pytest-flake8", "pytest-cov", "jaraco.test (>=3.2.0)", "jaraco.itertools", "func-timeout", "pytest-black (>=0.3.7)", "pytest-mypy"]

[metadata]
content-hash = "0d4e6e490bf9035d495d0b352f0ac3080c83b8b8ca00e4d7bcbbfd6d719e6cc8"
lock-version = "1.0"
python-versions = "^3.6"
>>>>>>> cb4f5bef

[metadata.files]
appdirs = [
    {file = "appdirs-1.4.4-py2.py3-none-any.whl", hash = "sha256:a841dacd6b99318a741b166adb07e19ee71a274450e68237b4650ca1055ab128"},
    {file = "appdirs-1.4.4.tar.gz", hash = "sha256:7d5d0167b2b1ba821647616af46a749d1c653740dd0d2415100fe26e27afdf41"},
]
astroid = [
    {file = "astroid-2.4.2-py3-none-any.whl", hash = "sha256:bc58d83eb610252fd8de6363e39d4f1d0619c894b0ed24603b881c02e64c7386"},
    {file = "astroid-2.4.2.tar.gz", hash = "sha256:2f4078c2a41bf377eea06d71c9d2ba4eb8f6b1af2135bec27bbbb7d8f12bb703"},
]
atomicwrites = [
    {file = "atomicwrites-1.4.0-py2.py3-none-any.whl", hash = "sha256:6d1784dea7c0c8d4a5172b6c620f40b6e4cbfdf96d783691f2e1302a7b88e197"},
    {file = "atomicwrites-1.4.0.tar.gz", hash = "sha256:ae70396ad1a434f9c7046fd2dd196fc04b12f9e91ffb859164193be8b6168a7a"},
]
attrs = [
    {file = "attrs-20.3.0-py2.py3-none-any.whl", hash = "sha256:31b2eced602aa8423c2aea9c76a724617ed67cf9513173fd3a4f03e3a929c7e6"},
    {file = "attrs-20.3.0.tar.gz", hash = "sha256:832aa3cde19744e49938b91fea06d69ecb9e649c93ba974535d08ad92164f700"},
]
black = [
    {file = "black-20.8b1.tar.gz", hash = "sha256:1c02557aa099101b9d21496f8a914e9ed2222ef70336404eeeac8edba836fbea"},
]
certifi = [
    {file = "certifi-2020.12.5-py2.py3-none-any.whl", hash = "sha256:719a74fb9e33b9bd44cc7f3a8d94bc35e4049deebe19ba7d8e108280cfd59830"},
    {file = "certifi-2020.12.5.tar.gz", hash = "sha256:1a4995114262bffbc2413b159f2a1a480c969de6e6eb13ee966d470af86af59c"},
]
cffi = [
    {file = "cffi-1.14.4-cp27-cp27m-macosx_10_9_x86_64.whl", hash = "sha256:ebb253464a5d0482b191274f1c8bf00e33f7e0b9c66405fbffc61ed2c839c775"},
    {file = "cffi-1.14.4-cp27-cp27m-manylinux1_i686.whl", hash = "sha256:2c24d61263f511551f740d1a065eb0212db1dbbbbd241db758f5244281590c06"},
    {file = "cffi-1.14.4-cp27-cp27m-manylinux1_x86_64.whl", hash = "sha256:9f7a31251289b2ab6d4012f6e83e58bc3b96bd151f5b5262467f4bb6b34a7c26"},
    {file = "cffi-1.14.4-cp27-cp27m-win32.whl", hash = "sha256:5cf4be6c304ad0b6602f5c4e90e2f59b47653ac1ed9c662ed379fe48a8f26b0c"},
    {file = "cffi-1.14.4-cp27-cp27m-win_amd64.whl", hash = "sha256:f60567825f791c6f8a592f3c6e3bd93dd2934e3f9dac189308426bd76b00ef3b"},
    {file = "cffi-1.14.4-cp27-cp27mu-manylinux1_i686.whl", hash = "sha256:c6332685306b6417a91b1ff9fae889b3ba65c2292d64bd9245c093b1b284809d"},
    {file = "cffi-1.14.4-cp27-cp27mu-manylinux1_x86_64.whl", hash = "sha256:d9efd8b7a3ef378dd61a1e77367f1924375befc2eba06168b6ebfa903a5e59ca"},
    {file = "cffi-1.14.4-cp35-cp35m-macosx_10_9_x86_64.whl", hash = "sha256:51a8b381b16ddd370178a65360ebe15fbc1c71cf6f584613a7ea08bfad946698"},
    {file = "cffi-1.14.4-cp35-cp35m-manylinux1_i686.whl", hash = "sha256:1d2c4994f515e5b485fd6d3a73d05526aa0fcf248eb135996b088d25dfa1865b"},
    {file = "cffi-1.14.4-cp35-cp35m-manylinux1_x86_64.whl", hash = "sha256:af5c59122a011049aad5dd87424b8e65a80e4a6477419c0c1015f73fb5ea0293"},
    {file = "cffi-1.14.4-cp35-cp35m-win32.whl", hash = "sha256:594234691ac0e9b770aee9fcdb8fa02c22e43e5c619456efd0d6c2bf276f3eb2"},
    {file = "cffi-1.14.4-cp35-cp35m-win_amd64.whl", hash = "sha256:64081b3f8f6f3c3de6191ec89d7dc6c86a8a43911f7ecb422c60e90c70be41c7"},
    {file = "cffi-1.14.4-cp36-cp36m-macosx_10_9_x86_64.whl", hash = "sha256:f803eaa94c2fcda012c047e62bc7a51b0bdabda1cad7a92a522694ea2d76e49f"},
    {file = "cffi-1.14.4-cp36-cp36m-manylinux1_i686.whl", hash = "sha256:105abaf8a6075dc96c1fe5ae7aae073f4696f2905fde6aeada4c9d2926752362"},
    {file = "cffi-1.14.4-cp36-cp36m-manylinux1_x86_64.whl", hash = "sha256:0638c3ae1a0edfb77c6765d487fee624d2b1ee1bdfeffc1f0b58c64d149e7eec"},
    {file = "cffi-1.14.4-cp36-cp36m-manylinux2014_aarch64.whl", hash = "sha256:7c6b1dece89874d9541fc974917b631406233ea0440d0bdfbb8e03bf39a49b3b"},
    {file = "cffi-1.14.4-cp36-cp36m-win32.whl", hash = "sha256:155136b51fd733fa94e1c2ea5211dcd4c8879869008fc811648f16541bf99668"},
    {file = "cffi-1.14.4-cp36-cp36m-win_amd64.whl", hash = "sha256:6bc25fc545a6b3d57b5f8618e59fc13d3a3a68431e8ca5fd4c13241cd70d0009"},
    {file = "cffi-1.14.4-cp37-cp37m-macosx_10_9_x86_64.whl", hash = "sha256:a7711edca4dcef1a75257b50a2fbfe92a65187c47dab5a0f1b9b332c5919a3fb"},
    {file = "cffi-1.14.4-cp37-cp37m-manylinux1_i686.whl", hash = "sha256:00e28066507bfc3fe865a31f325c8391a1ac2916219340f87dfad602c3e48e5d"},
    {file = "cffi-1.14.4-cp37-cp37m-manylinux1_x86_64.whl", hash = "sha256:798caa2a2384b1cbe8a2a139d80734c9db54f9cc155c99d7cc92441a23871c03"},
    {file = "cffi-1.14.4-cp37-cp37m-manylinux2014_aarch64.whl", hash = "sha256:a5ed8c05548b54b998b9498753fb9cadbfd92ee88e884641377d8a8b291bcc01"},
    {file = "cffi-1.14.4-cp37-cp37m-win32.whl", hash = "sha256:00a1ba5e2e95684448de9b89888ccd02c98d512064b4cb987d48f4b40aa0421e"},
    {file = "cffi-1.14.4-cp37-cp37m-win_amd64.whl", hash = "sha256:9cc46bc107224ff5b6d04369e7c595acb700c3613ad7bcf2e2012f62ece80c35"},
    {file = "cffi-1.14.4-cp38-cp38-macosx_10_9_x86_64.whl", hash = "sha256:df5169c4396adc04f9b0a05f13c074df878b6052430e03f50e68adf3a57aa28d"},
    {file = "cffi-1.14.4-cp38-cp38-manylinux1_i686.whl", hash = "sha256:9ffb888f19d54a4d4dfd4b3f29bc2c16aa4972f1c2ab9c4ab09b8ab8685b9c2b"},
    {file = "cffi-1.14.4-cp38-cp38-manylinux1_x86_64.whl", hash = "sha256:8d6603078baf4e11edc4168a514c5ce5b3ba6e3e9c374298cb88437957960a53"},
    {file = "cffi-1.14.4-cp38-cp38-manylinux2014_aarch64.whl", hash = "sha256:d5ff0621c88ce83a28a10d2ce719b2ee85635e85c515f12bac99a95306da4b2e"},
    {file = "cffi-1.14.4-cp38-cp38-win32.whl", hash = "sha256:b4e248d1087abf9f4c10f3c398896c87ce82a9856494a7155823eb45a892395d"},
    {file = "cffi-1.14.4-cp38-cp38-win_amd64.whl", hash = "sha256:ec80dc47f54e6e9a78181ce05feb71a0353854cc26999db963695f950b5fb375"},
    {file = "cffi-1.14.4-cp39-cp39-macosx_10_9_x86_64.whl", hash = "sha256:840793c68105fe031f34d6a086eaea153a0cd5c491cde82a74b420edd0a2b909"},
    {file = "cffi-1.14.4-cp39-cp39-manylinux1_i686.whl", hash = "sha256:b18e0a9ef57d2b41f5c68beefa32317d286c3d6ac0484efd10d6e07491bb95dd"},
    {file = "cffi-1.14.4-cp39-cp39-manylinux1_x86_64.whl", hash = "sha256:045d792900a75e8b1e1b0ab6787dd733a8190ffcf80e8c8ceb2fb10a29ff238a"},
    {file = "cffi-1.14.4-cp39-cp39-win32.whl", hash = "sha256:ba4e9e0ae13fc41c6b23299545e5ef73055213e466bd107953e4a013a5ddd7e3"},
    {file = "cffi-1.14.4-cp39-cp39-win_amd64.whl", hash = "sha256:f032b34669220030f905152045dfa27741ce1a6db3324a5bc0b96b6c7420c87b"},
    {file = "cffi-1.14.4.tar.gz", hash = "sha256:1a465cbe98a7fd391d47dce4b8f7e5b921e6cd805ef421d04f5f66ba8f06086c"},
]
chardet = [
    {file = "chardet-4.0.0-py2.py3-none-any.whl", hash = "sha256:f864054d66fd9118f2e67044ac8981a54775ec5b67aed0441892edb553d21da5"},
    {file = "chardet-4.0.0.tar.gz", hash = "sha256:0d6f53a15db4120f2b08c94f11e7d93d2c911ee118b6b30a04ec3ee8310179fa"},
]
click = [
    {file = "click-7.1.2-py2.py3-none-any.whl", hash = "sha256:dacca89f4bfadd5de3d7489b7c8a566eee0d3676333fbb50030263894c38c0dc"},
    {file = "click-7.1.2.tar.gz", hash = "sha256:d2b5255c7c6349bc1bd1e59e08cd12acbbd63ce649f2588755783aa94dfb6b1a"},
]
cloudpickle = [
    {file = "cloudpickle-1.6.0-py3-none-any.whl", hash = "sha256:3a32d0eb0bc6f4d0c57fbc4f3e3780f7a81e6fee0fa935072884d58ae8e1cc7c"},
    {file = "cloudpickle-1.6.0.tar.gz", hash = "sha256:9bc994f9e9447593bd0a45371f0e7ac7333710fcf64a4eb9834bf149f4ef2f32"},
]
cluster-tools = [
    {file = "cluster_tools-1.51.tar.gz", hash = "sha256:4aa7becc097856cca2485f580d14d92f3b63f2fa6d5cf1c0acff22d4e7e29a99"},
]
colorama = [
    {file = "colorama-0.4.4-py2.py3-none-any.whl", hash = "sha256:9f47eda37229f68eee03b24b9748937c7dc3868f906e8ba69fbcbdd3bc5dc3e2"},
    {file = "colorama-0.4.4.tar.gz", hash = "sha256:5941b2b48a20143d2267e95b1c2a7603ce057ee39fd88e7329b0c292aa16869b"},
]
cycler = [
    {file = "cycler-0.10.0-py2.py3-none-any.whl", hash = "sha256:1d8a5ae1ff6c5cf9b93e8811e581232ad8920aeec647c37316ceac982b08cb2d"},
    {file = "cycler-0.10.0.tar.gz", hash = "sha256:cd7b2d1018258d7247a71425e9f26463dfb444d411c39569972f4ce586b0c9d8"},
]
<<<<<<< HEAD
=======
dataclasses = [
    {file = "dataclasses-0.6-py3-none-any.whl", hash = "sha256:454a69d788c7fda44efd71e259be79577822f5e3f53f029a22d08004e951dc9f"},
    {file = "dataclasses-0.6.tar.gz", hash = "sha256:6988bd2b895eef432d562370bb707d540f32f7360ab13da45340101bc2307d84"},
]
>>>>>>> cb4f5bef
decorator = [
    {file = "decorator-4.4.2-py2.py3-none-any.whl", hash = "sha256:41fa54c2a0cc4ba648be4fd43cff00aedf5b9465c9bf18d64325bc225f08f760"},
    {file = "decorator-4.4.2.tar.gz", hash = "sha256:e3a62f0520172440ca0dcc823749319382e377f37f140a0b99ef45fecb84bfe7"},
]
idna = [
    {file = "idna-2.10-py2.py3-none-any.whl", hash = "sha256:b97d804b1e9b523befed77c48dacec60e6dcb0b5391d57af6a65a312a90648c0"},
    {file = "idna-2.10.tar.gz", hash = "sha256:b307872f855b18632ce0c21c5e45be78c0ea7ae4c15c828c20788b26921eb3f6"},
<<<<<<< HEAD
]
imagecodecs = [
    {file = "imagecodecs-2020.12.24-cp37-cp37m-macosx_10_14_x86_64.whl", hash = "sha256:cbab499b936fba7ea6785d5e29302f65f6e6775eb85ff3789d43a4f32e05ddef"},
    {file = "imagecodecs-2020.12.24-cp37-cp37m-macosx_10_9_x86_64.whl", hash = "sha256:fb66f56c4d806d60271dae38b65e640f81acae14c0bdc3394661f7df65655854"},
    {file = "imagecodecs-2020.12.24-cp37-cp37m-manylinux2010_i686.whl", hash = "sha256:947824b6e12e2305378394b370b99222f444f05d70d4764f13108c6e53c674dc"},
    {file = "imagecodecs-2020.12.24-cp37-cp37m-manylinux2010_x86_64.whl", hash = "sha256:40e94929fcb1d7e16484d508f67bb523e703fe25960decfe61d639de88971e19"},
    {file = "imagecodecs-2020.12.24-cp37-cp37m-manylinux2014_x86_64.whl", hash = "sha256:3f3b9332cda9b7e0e72b2b36ac1456b99541277c77cb041b7d7327712b5b67ba"},
    {file = "imagecodecs-2020.12.24-cp37-cp37m-win32.whl", hash = "sha256:145900dd5db4b13400d5742c1b63da2c6553edf42a0487d1c1d1e63702b5440a"},
    {file = "imagecodecs-2020.12.24-cp37-cp37m-win_amd64.whl", hash = "sha256:b2b90c00eaf81e7772e56c359c7eab4067ac3728d4b7d44953464df227a032c1"},
    {file = "imagecodecs-2020.12.24-cp38-cp38-macosx_10_14_x86_64.whl", hash = "sha256:955e0350d38d6f34260608b8cc95a6dcd954f7b1ac88332e1f61ec90444bbcc2"},
    {file = "imagecodecs-2020.12.24-cp38-cp38-macosx_10_9_x86_64.whl", hash = "sha256:5227e5fe30813099f8f87fe20efc065d08d6a073921566f8a5828e6475111aca"},
    {file = "imagecodecs-2020.12.24-cp38-cp38-manylinux2010_i686.whl", hash = "sha256:c233b7191675474122da096fd7a60b0301b23181873ea2cef5b8d880473d0fbb"},
    {file = "imagecodecs-2020.12.24-cp38-cp38-manylinux2010_x86_64.whl", hash = "sha256:a5cba1ca4ad1c008839514980770d841616f965f90ebe123a6805aca95b5c257"},
    {file = "imagecodecs-2020.12.24-cp38-cp38-manylinux2014_x86_64.whl", hash = "sha256:cabd3bd74549c079a38d9842ff110ddcb29cba2613ee2a664c0ac31d9f5f79f5"},
    {file = "imagecodecs-2020.12.24-cp38-cp38-win32.whl", hash = "sha256:4c392a308a3cc50f4461f377f511c4d244397510356d38c30e7587e85b2a4eec"},
    {file = "imagecodecs-2020.12.24-cp38-cp38-win_amd64.whl", hash = "sha256:63f66fda54530706ecdd268e3bb1916aca7ec9d4695209167a677ed75f61640f"},
    {file = "imagecodecs-2020.12.24-cp39-cp39-macosx_10_14_x86_64.whl", hash = "sha256:6e8eaa870834ccc0a77eda22a1c9e800ea91aa174184052f3e56876c6ba2bb3f"},
    {file = "imagecodecs-2020.12.24-cp39-cp39-macosx_10_9_x86_64.whl", hash = "sha256:c5ac2276f3ee170a94508c4d68e60dbda414ab8957f5152b6fd083abaef44186"},
    {file = "imagecodecs-2020.12.24-cp39-cp39-manylinux2010_i686.whl", hash = "sha256:1df5db330ab8be64a1faee702df8bef68bd3fa4cddd400c03cca4b5af52431c7"},
    {file = "imagecodecs-2020.12.24-cp39-cp39-manylinux2010_x86_64.whl", hash = "sha256:df131cee7a490513b6c64853c382615b70ce7c8522da16af00cd3275a96967f4"},
    {file = "imagecodecs-2020.12.24-cp39-cp39-manylinux2014_x86_64.whl", hash = "sha256:d23f3c1f776ff377bf26f1a11ed6968b895ca6ab856088900bd6cc5dd5b60135"},
    {file = "imagecodecs-2020.12.24-cp39-cp39-win32.whl", hash = "sha256:5e35b7648ec4ddda40c58db42138edd113a9d7d1914483e295d51e0a948b8035"},
    {file = "imagecodecs-2020.12.24-cp39-cp39-win_amd64.whl", hash = "sha256:b5fdfa68c4b46e1ef4c80747e3caec57c4cc434704019dcf5ddc265e957dcd86"},
    {file = "imagecodecs-2020.12.24-pp37-pypy37_pp73-win32.whl", hash = "sha256:4edde922c1fb4184d53d46fd597388ffa62a3f67c6afbd6508b8d0041a55eeab"},
    {file = "imagecodecs-2020.12.24.tar.gz", hash = "sha256:bcfb909c38fc0460f24ab75f58c643f2c50a10d0fa49ac07d5ea7b780765e7bd"},
=======
>>>>>>> cb4f5bef
]
imageio = [
    {file = "imageio-2.9.0-py3-none-any.whl", hash = "sha256:3604d751f03002e8e0e7650aa71d8d9148144a87daf17cb1f3228e80747f2e6b"},
    {file = "imageio-2.9.0.tar.gz", hash = "sha256:52ddbaeca2dccf53ba2d6dec5676ca7bc3b2403ef8b37f7da78b7654bb3e10f0"},
]
importlib-metadata = [
<<<<<<< HEAD
    {file = "importlib_metadata-3.3.0-py3-none-any.whl", hash = "sha256:bf792d480abbd5eda85794e4afb09dd538393f7d6e6ffef6e9f03d2014cf9450"},
    {file = "importlib_metadata-3.3.0.tar.gz", hash = "sha256:5c5a2720817414a6c41f0a49993908068243ae02c1635a228126519b509c8aed"},
=======
    {file = "importlib_metadata-3.4.0-py3-none-any.whl", hash = "sha256:ace61d5fc652dc280e7b6b4ff732a9c2d40db2c0f92bc6cb74e07b73d53a1771"},
    {file = "importlib_metadata-3.4.0.tar.gz", hash = "sha256:fa5daa4477a7414ae34e95942e4dd07f62adf589143c875c133c1e53c4eff38d"},
>>>>>>> cb4f5bef
]
iniconfig = [
    {file = "iniconfig-1.1.1-py2.py3-none-any.whl", hash = "sha256:011e24c64b7f47f6ebd835bb12a743f2fbe9a26d4cecaa7f53bc4f35ee9da8b3"},
    {file = "iniconfig-1.1.1.tar.gz", hash = "sha256:bc3af051d7d14b2ee5ef9969666def0cd1a000e121eaea580d4a313df4b37f32"},
]
isort = [
    {file = "isort-5.7.0-py3-none-any.whl", hash = "sha256:fff4f0c04e1825522ce6949973e83110a6e907750cd92d128b0d14aaaadbffdc"},
    {file = "isort-5.7.0.tar.gz", hash = "sha256:c729845434366216d320e936b8ad6f9d681aab72dc7cbc2d51bedc3582f3ad1e"},
<<<<<<< HEAD
=======
]
joblib = [
    {file = "joblib-1.0.0-py3-none-any.whl", hash = "sha256:75ead23f13484a2a414874779d69ade40d4fa1abe62b222a23cd50d4bc822f6f"},
    {file = "joblib-1.0.0.tar.gz", hash = "sha256:7ad866067ac1fdec27d51c8678ea760601b70e32ff1881d4dc8e1171f2b64b24"},
>>>>>>> cb4f5bef
]
kiwisolver = [
    {file = "kiwisolver-1.3.1-cp36-cp36m-macosx_10_9_x86_64.whl", hash = "sha256:fd34fbbfbc40628200730bc1febe30631347103fc8d3d4fa012c21ab9c11eca9"},
    {file = "kiwisolver-1.3.1-cp36-cp36m-manylinux1_i686.whl", hash = "sha256:d3155d828dec1d43283bd24d3d3e0d9c7c350cdfcc0bd06c0ad1209c1bbc36d0"},
    {file = "kiwisolver-1.3.1-cp36-cp36m-manylinux1_x86_64.whl", hash = "sha256:5a7a7dbff17e66fac9142ae2ecafb719393aaee6a3768c9de2fd425c63b53e21"},
    {file = "kiwisolver-1.3.1-cp36-cp36m-manylinux2014_aarch64.whl", hash = "sha256:f8d6f8db88049a699817fd9178782867bf22283e3813064302ac59f61d95be05"},
    {file = "kiwisolver-1.3.1-cp36-cp36m-manylinux2014_ppc64le.whl", hash = "sha256:5f6ccd3dd0b9739edcf407514016108e2280769c73a85b9e59aa390046dbf08b"},
    {file = "kiwisolver-1.3.1-cp36-cp36m-win32.whl", hash = "sha256:225e2e18f271e0ed8157d7f4518ffbf99b9450fca398d561eb5c4a87d0986dd9"},
    {file = "kiwisolver-1.3.1-cp36-cp36m-win_amd64.whl", hash = "sha256:cf8b574c7b9aa060c62116d4181f3a1a4e821b2ec5cbfe3775809474113748d4"},
    {file = "kiwisolver-1.3.1-cp37-cp37m-macosx_10_9_x86_64.whl", hash = "sha256:232c9e11fd7ac3a470d65cd67e4359eee155ec57e822e5220322d7b2ac84fbf0"},
    {file = "kiwisolver-1.3.1-cp37-cp37m-manylinux1_i686.whl", hash = "sha256:b38694dcdac990a743aa654037ff1188c7a9801ac3ccc548d3341014bc5ca278"},
    {file = "kiwisolver-1.3.1-cp37-cp37m-manylinux1_x86_64.whl", hash = "sha256:ca3820eb7f7faf7f0aa88de0e54681bddcb46e485beb844fcecbcd1c8bd01689"},
    {file = "kiwisolver-1.3.1-cp37-cp37m-manylinux2014_aarch64.whl", hash = "sha256:c8fd0f1ae9d92b42854b2979024d7597685ce4ada367172ed7c09edf2cef9cb8"},
    {file = "kiwisolver-1.3.1-cp37-cp37m-manylinux2014_ppc64le.whl", hash = "sha256:1e1bc12fb773a7b2ffdeb8380609f4f8064777877b2225dec3da711b421fda31"},
    {file = "kiwisolver-1.3.1-cp37-cp37m-win32.whl", hash = "sha256:72c99e39d005b793fb7d3d4e660aed6b6281b502e8c1eaf8ee8346023c8e03bc"},
    {file = "kiwisolver-1.3.1-cp37-cp37m-win_amd64.whl", hash = "sha256:8be8d84b7d4f2ba4ffff3665bcd0211318aa632395a1a41553250484a871d454"},
    {file = "kiwisolver-1.3.1-cp38-cp38-macosx_10_9_x86_64.whl", hash = "sha256:31dfd2ac56edc0ff9ac295193eeaea1c0c923c0355bf948fbd99ed6018010b72"},
    {file = "kiwisolver-1.3.1-cp38-cp38-manylinux1_i686.whl", hash = "sha256:563c649cfdef27d081c84e72a03b48ea9408c16657500c312575ae9d9f7bc1c3"},
    {file = "kiwisolver-1.3.1-cp38-cp38-manylinux1_x86_64.whl", hash = "sha256:78751b33595f7f9511952e7e60ce858c6d64db2e062afb325985ddbd34b5c131"},
    {file = "kiwisolver-1.3.1-cp38-cp38-manylinux2014_aarch64.whl", hash = "sha256:a357fd4f15ee49b4a98b44ec23a34a95f1e00292a139d6015c11f55774ef10de"},
    {file = "kiwisolver-1.3.1-cp38-cp38-manylinux2014_ppc64le.whl", hash = "sha256:5989db3b3b34b76c09253deeaf7fbc2707616f130e166996606c284395da3f18"},
    {file = "kiwisolver-1.3.1-cp38-cp38-win32.whl", hash = "sha256:c08e95114951dc2090c4a630c2385bef681cacf12636fb0241accdc6b303fd81"},
    {file = "kiwisolver-1.3.1-cp38-cp38-win_amd64.whl", hash = "sha256:44a62e24d9b01ba94ae7a4a6c3fb215dc4af1dde817e7498d901e229aaf50e4e"},
    {file = "kiwisolver-1.3.1-cp39-cp39-macosx_10_9_x86_64.whl", hash = "sha256:50af681a36b2a1dee1d3c169ade9fdc59207d3c31e522519181e12f1b3ba7000"},
    {file = "kiwisolver-1.3.1-cp39-cp39-manylinux1_i686.whl", hash = "sha256:a53d27d0c2a0ebd07e395e56a1fbdf75ffedc4a05943daf472af163413ce9598"},
    {file = "kiwisolver-1.3.1-cp39-cp39-manylinux1_x86_64.whl", hash = "sha256:834ee27348c4aefc20b479335fd422a2c69db55f7d9ab61721ac8cd83eb78882"},
    {file = "kiwisolver-1.3.1-cp39-cp39-manylinux2014_aarch64.whl", hash = "sha256:5c3e6455341008a054cccee8c5d24481bcfe1acdbc9add30aa95798e95c65621"},
    {file = "kiwisolver-1.3.1-cp39-cp39-manylinux2014_ppc64le.whl", hash = "sha256:acef3d59d47dd85ecf909c359d0fd2c81ed33bdff70216d3956b463e12c38a54"},
    {file = "kiwisolver-1.3.1-cp39-cp39-win32.whl", hash = "sha256:c5518d51a0735b1e6cee1fdce66359f8d2b59c3ca85dc2b0813a8aa86818a030"},
    {file = "kiwisolver-1.3.1-cp39-cp39-win_amd64.whl", hash = "sha256:b9edd0110a77fc321ab090aaa1cfcaba1d8499850a12848b81be2222eab648f6"},
    {file = "kiwisolver-1.3.1-pp36-pypy36_pp73-macosx_10_9_x86_64.whl", hash = "sha256:0cd53f403202159b44528498de18f9285b04482bab2a6fc3f5dd8dbb9352e30d"},
    {file = "kiwisolver-1.3.1-pp36-pypy36_pp73-manylinux2010_x86_64.whl", hash = "sha256:33449715e0101e4d34f64990352bce4095c8bf13bed1b390773fc0a7295967b3"},
    {file = "kiwisolver-1.3.1-pp36-pypy36_pp73-win32.whl", hash = "sha256:401a2e9afa8588589775fe34fc22d918ae839aaaf0c0e96441c0fdbce6d8ebe6"},
    {file = "kiwisolver-1.3.1.tar.gz", hash = "sha256:950a199911a8d94683a6b10321f9345d5a3a8433ec58b217ace979e18f16e248"},
]
lazy-object-proxy = [
    {file = "lazy-object-proxy-1.4.3.tar.gz", hash = "sha256:f3900e8a5de27447acbf900b4750b0ddfd7ec1ea7fbaf11dfa911141bc522af0"},
    {file = "lazy_object_proxy-1.4.3-cp27-cp27m-macosx_10_13_x86_64.whl", hash = "sha256:a2238e9d1bb71a56cd710611a1614d1194dc10a175c1e08d75e1a7bcc250d442"},
    {file = "lazy_object_proxy-1.4.3-cp27-cp27m-win32.whl", hash = "sha256:efa1909120ce98bbb3777e8b6f92237f5d5c8ea6758efea36a473e1d38f7d3e4"},
    {file = "lazy_object_proxy-1.4.3-cp27-cp27m-win_amd64.whl", hash = "sha256:4677f594e474c91da97f489fea5b7daa17b5517190899cf213697e48d3902f5a"},
    {file = "lazy_object_proxy-1.4.3-cp27-cp27mu-manylinux1_x86_64.whl", hash = "sha256:0c4b206227a8097f05c4dbdd323c50edf81f15db3b8dc064d08c62d37e1a504d"},
    {file = "lazy_object_proxy-1.4.3-cp34-cp34m-manylinux1_x86_64.whl", hash = "sha256:d945239a5639b3ff35b70a88c5f2f491913eb94871780ebfabb2568bd58afc5a"},
    {file = "lazy_object_proxy-1.4.3-cp34-cp34m-win32.whl", hash = "sha256:9651375199045a358eb6741df3e02a651e0330be090b3bc79f6d0de31a80ec3e"},
    {file = "lazy_object_proxy-1.4.3-cp34-cp34m-win_amd64.whl", hash = "sha256:eba7011090323c1dadf18b3b689845fd96a61ba0a1dfbd7f24b921398affc357"},
    {file = "lazy_object_proxy-1.4.3-cp35-cp35m-manylinux1_x86_64.whl", hash = "sha256:48dab84ebd4831077b150572aec802f303117c8cc5c871e182447281ebf3ac50"},
    {file = "lazy_object_proxy-1.4.3-cp35-cp35m-win32.whl", hash = "sha256:ca0a928a3ddbc5725be2dd1cf895ec0a254798915fb3a36af0964a0a4149e3db"},
    {file = "lazy_object_proxy-1.4.3-cp35-cp35m-win_amd64.whl", hash = "sha256:194d092e6f246b906e8f70884e620e459fc54db3259e60cf69a4d66c3fda3449"},
    {file = "lazy_object_proxy-1.4.3-cp36-cp36m-manylinux1_x86_64.whl", hash = "sha256:97bb5884f6f1cdce0099f86b907aa41c970c3c672ac8b9c8352789e103cf3156"},
    {file = "lazy_object_proxy-1.4.3-cp36-cp36m-win32.whl", hash = "sha256:cb2c7c57005a6804ab66f106ceb8482da55f5314b7fcb06551db1edae4ad1531"},
    {file = "lazy_object_proxy-1.4.3-cp36-cp36m-win_amd64.whl", hash = "sha256:8d859b89baf8ef7f8bc6b00aa20316483d67f0b1cbf422f5b4dc56701c8f2ffb"},
    {file = "lazy_object_proxy-1.4.3-cp37-cp37m-macosx_10_13_x86_64.whl", hash = "sha256:1be7e4c9f96948003609aa6c974ae59830a6baecc5376c25c92d7d697e684c08"},
    {file = "lazy_object_proxy-1.4.3-cp37-cp37m-manylinux1_x86_64.whl", hash = "sha256:d74bb8693bf9cf75ac3b47a54d716bbb1a92648d5f781fc799347cfc95952383"},
    {file = "lazy_object_proxy-1.4.3-cp37-cp37m-win32.whl", hash = "sha256:9b15f3f4c0f35727d3a0fba4b770b3c4ebbb1fa907dbcc046a1d2799f3edd142"},
    {file = "lazy_object_proxy-1.4.3-cp37-cp37m-win_amd64.whl", hash = "sha256:9254f4358b9b541e3441b007a0ea0764b9d056afdeafc1a5569eee1cc6c1b9ea"},
    {file = "lazy_object_proxy-1.4.3-cp38-cp38-manylinux1_x86_64.whl", hash = "sha256:a6ae12d08c0bf9909ce12385803a543bfe99b95fe01e752536a60af2b7797c62"},
    {file = "lazy_object_proxy-1.4.3-cp38-cp38-win32.whl", hash = "sha256:5541cada25cd173702dbd99f8e22434105456314462326f06dba3e180f203dfd"},
    {file = "lazy_object_proxy-1.4.3-cp38-cp38-win_amd64.whl", hash = "sha256:59f79fef100b09564bc2df42ea2d8d21a64fdcda64979c0fa3db7bdaabaf6239"},
]
matplotlib = [
    {file = "matplotlib-3.3.3-cp36-cp36m-macosx_10_9_x86_64.whl", hash = "sha256:b2a5e1f637a92bb6f3526cc54cc8af0401112e81ce5cba6368a1b7908f9e18bc"},
    {file = "matplotlib-3.3.3-cp36-cp36m-manylinux1_i686.whl", hash = "sha256:c586ac1d64432f92857c3cf4478cfb0ece1ae18b740593f8a39f2f0b27c7fda5"},
    {file = "matplotlib-3.3.3-cp36-cp36m-manylinux1_x86_64.whl", hash = "sha256:9b03722c89a43a61d4d148acfc89ec5bb54cd0fd1539df25b10eb9c5fa6c393a"},
    {file = "matplotlib-3.3.3-cp36-cp36m-win32.whl", hash = "sha256:2c2c5041608cb75c39cbd0ed05256f8a563e144234a524c59d091abbfa7a868f"},
    {file = "matplotlib-3.3.3-cp36-cp36m-win_amd64.whl", hash = "sha256:c092fc4673260b1446b8578015321081d5db73b94533fe4bf9b69f44e948d174"},
    {file = "matplotlib-3.3.3-cp37-cp37m-macosx_10_9_x86_64.whl", hash = "sha256:27c9393fada62bd0ad7c730562a0fecbd3d5aaa8d9ed80ba7d3ebb8abc4f0453"},
    {file = "matplotlib-3.3.3-cp37-cp37m-manylinux1_i686.whl", hash = "sha256:b8ba2a1dbb4660cb469fe8e1febb5119506059e675180c51396e1723ff9b79d9"},
    {file = "matplotlib-3.3.3-cp37-cp37m-manylinux1_x86_64.whl", hash = "sha256:0caa687fce6174fef9b27d45f8cc57cbc572e04e98c81db8e628b12b563d59a2"},
    {file = "matplotlib-3.3.3-cp37-cp37m-win32.whl", hash = "sha256:b7b09c61a91b742cb5460b72efd1fe26ef83c1c704f666e0af0df156b046aada"},
    {file = "matplotlib-3.3.3-cp37-cp37m-win_amd64.whl", hash = "sha256:6ffd2d80d76df2e5f9f0c0140b5af97e3b87dd29852dcdb103ec177d853ec06b"},
    {file = "matplotlib-3.3.3-cp38-cp38-macosx_10_9_x86_64.whl", hash = "sha256:5111d6d47a0f5b8f3e10af7a79d5e7eb7e73a22825391834734274c4f312a8a0"},
    {file = "matplotlib-3.3.3-cp38-cp38-manylinux1_i686.whl", hash = "sha256:a4fe54eab2c7129add75154823e6543b10261f9b65b2abe692d68743a4999f8c"},
    {file = "matplotlib-3.3.3-cp38-cp38-manylinux1_x86_64.whl", hash = "sha256:83e6c895d93fdf93eeff1a21ee96778ba65ef258e5d284160f7c628fee40c38f"},
    {file = "matplotlib-3.3.3-cp38-cp38-win32.whl", hash = "sha256:b26c472847911f5a7eb49e1c888c31c77c4ddf8023c1545e0e8e0367ba74fb15"},
    {file = "matplotlib-3.3.3-cp38-cp38-win_amd64.whl", hash = "sha256:09225edca87a79815822eb7d3be63a83ebd4d9d98d5aa3a15a94f4eee2435954"},
    {file = "matplotlib-3.3.3-cp39-cp39-macosx_10_9_x86_64.whl", hash = "sha256:eb6b6700ea454bb88333d98601e74928e06f9669c1ea231b4c4c666c1d7701b4"},
    {file = "matplotlib-3.3.3-cp39-cp39-manylinux1_i686.whl", hash = "sha256:2d31aff0c8184b05006ad756b9a4dc2a0805e94d28f3abc3187e881b6673b302"},
    {file = "matplotlib-3.3.3-cp39-cp39-manylinux1_x86_64.whl", hash = "sha256:d082f77b4ed876ae94a9373f0db96bf8768a7cca6c58fc3038f94e30ffde1880"},
    {file = "matplotlib-3.3.3-cp39-cp39-win32.whl", hash = "sha256:e71cdd402047e657c1662073e9361106c6981e9621ab8c249388dfc3ec1de07b"},
    {file = "matplotlib-3.3.3-cp39-cp39-win_amd64.whl", hash = "sha256:756ee498b9ba35460e4cbbd73f09018e906daa8537fff61da5b5bf8d5e9de5c7"},
    {file = "matplotlib-3.3.3-pp36-pypy36_pp73-macosx_10_9_x86_64.whl", hash = "sha256:7ad44f2c74c50567c694ee91c6fa16d67e7c8af6f22c656b80469ad927688457"},
    {file = "matplotlib-3.3.3-pp36-pypy36_pp73-manylinux2010_x86_64.whl", hash = "sha256:3a4c3e9be63adf8e9b305aa58fb3ec40ecc61fd0f8fd3328ce55bc30e7a2aeb0"},
    {file = "matplotlib-3.3.3-pp37-pypy37_pp73-macosx_10_9_x86_64.whl", hash = "sha256:746897fbd72bd462b888c74ed35d812ca76006b04f717cd44698cdfc99aca70d"},
    {file = "matplotlib-3.3.3-pp37-pypy37_pp73-manylinux2010_x86_64.whl", hash = "sha256:5ed3d3342698c2b1f3651f8ea6c099b0f196d16ee00e33dc3a6fee8cb01d530a"},
    {file = "matplotlib-3.3.3.tar.gz", hash = "sha256:b1b60c6476c4cfe9e5cf8ab0d3127476fd3d5f05de0f343a452badaad0e4bdec"},
]
mccabe = [
    {file = "mccabe-0.6.1-py2.py3-none-any.whl", hash = "sha256:ab8a6258860da4b6677da4bd2fe5dc2c659cff31b3ee4f7f5d64e79735b80d42"},
    {file = "mccabe-0.6.1.tar.gz", hash = "sha256:dd8d182285a0fe56bace7f45b5e7d1a6ebcbf524e8f3bd87eb0f125271b8831f"},
]
mypy = [
    {file = "mypy-0.770-cp35-cp35m-macosx_10_6_x86_64.whl", hash = "sha256:a34b577cdf6313bf24755f7a0e3f3c326d5c1f4fe7422d1d06498eb25ad0c600"},
    {file = "mypy-0.770-cp35-cp35m-manylinux1_x86_64.whl", hash = "sha256:86c857510a9b7c3104cf4cde1568f4921762c8f9842e987bc03ed4f160925754"},
    {file = "mypy-0.770-cp35-cp35m-win_amd64.whl", hash = "sha256:a8ffcd53cb5dfc131850851cc09f1c44689c2812d0beb954d8138d4f5fc17f65"},
    {file = "mypy-0.770-cp36-cp36m-macosx_10_6_x86_64.whl", hash = "sha256:7687f6455ec3ed7649d1ae574136835a4272b65b3ddcf01ab8704ac65616c5ce"},
    {file = "mypy-0.770-cp36-cp36m-manylinux1_x86_64.whl", hash = "sha256:3beff56b453b6ef94ecb2996bea101a08f1f8a9771d3cbf4988a61e4d9973761"},
    {file = "mypy-0.770-cp36-cp36m-win_amd64.whl", hash = "sha256:15b948e1302682e3682f11f50208b726a246ab4e6c1b39f9264a8796bb416aa2"},
    {file = "mypy-0.770-cp37-cp37m-macosx_10_6_x86_64.whl", hash = "sha256:b90928f2d9eb2f33162405f32dde9f6dcead63a0971ca8a1b50eb4ca3e35ceb8"},
    {file = "mypy-0.770-cp37-cp37m-manylinux1_x86_64.whl", hash = "sha256:c56ffe22faa2e51054c5f7a3bc70a370939c2ed4de308c690e7949230c995913"},
    {file = "mypy-0.770-cp37-cp37m-win_amd64.whl", hash = "sha256:8dfb69fbf9f3aeed18afffb15e319ca7f8da9642336348ddd6cab2713ddcf8f9"},
    {file = "mypy-0.770-cp38-cp38-macosx_10_9_x86_64.whl", hash = "sha256:219a3116ecd015f8dca7b5d2c366c973509dfb9a8fc97ef044a36e3da66144a1"},
    {file = "mypy-0.770-cp38-cp38-manylinux1_x86_64.whl", hash = "sha256:7ec45a70d40ede1ec7ad7f95b3c94c9cf4c186a32f6bacb1795b60abd2f9ef27"},
    {file = "mypy-0.770-cp38-cp38-win_amd64.whl", hash = "sha256:f91c7ae919bbc3f96cd5e5b2e786b2b108343d1d7972ea130f7de27fdd547cf3"},
    {file = "mypy-0.770-py3-none-any.whl", hash = "sha256:3b1fc683fb204c6b4403a1ef23f0b1fac8e4477091585e0c8c54cbdf7d7bb164"},
    {file = "mypy-0.770.tar.gz", hash = "sha256:8a627507ef9b307b46a1fea9513d5c98680ba09591253082b4c48697ba05a4ae"},
]
mypy-extensions = [
    {file = "mypy_extensions-0.4.3-py2.py3-none-any.whl", hash = "sha256:090fedd75945a69ae91ce1303b5824f428daf5a028d2f6ab8a299250a846f15d"},
    {file = "mypy_extensions-0.4.3.tar.gz", hash = "sha256:2d82818f5bb3e369420cb3c4060a7970edba416647068eb4c5343488a6c604a8"},
]
natsort = [
    {file = "natsort-6.2.1-py2.py3-none-any.whl", hash = "sha256:daae7b2e22ef21305bf6921e49f6ad25d0e29f924e96e3bb447449e11446c726"},
    {file = "natsort-6.2.1.tar.gz", hash = "sha256:c5944ffd2343141fa5679b17991c398e15105f3b35bb11beefe66c67e08289d5"},
]
networkx = [
    {file = "networkx-2.5-py3-none-any.whl", hash = "sha256:8c5812e9f798d37c50570d15c4a69d5710a18d77bafc903ee9c5fba7454c616c"},
    {file = "networkx-2.5.tar.gz", hash = "sha256:7978955423fbc9639c10498878be59caf99b44dc304c2286162fd24b458c1602"},
]
nibabel = [
    {file = "nibabel-2.5.1-py2-none-any.whl", hash = "sha256:88a8867aa5a1eec70dc74c880d149539918b2983430bf3c3f3bca0a46bd9a7f4"},
    {file = "nibabel-2.5.1-py3-none-any.whl", hash = "sha256:44678e9ec6151643736329103987c70f4a7b5b251e2ebb7012648365f29e2324"},
    {file = "nibabel-2.5.1.tar.gz", hash = "sha256:83ecac4773ece02c49c364d99b465644c17cc66f1719560117e74991d9eb566b"},
]
numpy = [
    {file = "numpy-1.19.5-cp36-cp36m-macosx_10_9_x86_64.whl", hash = "sha256:cc6bd4fd593cb261332568485e20a0712883cf631f6f5e8e86a52caa8b2b50ff"},
    {file = "numpy-1.19.5-cp36-cp36m-manylinux1_i686.whl", hash = "sha256:aeb9ed923be74e659984e321f609b9ba54a48354bfd168d21a2b072ed1e833ea"},
    {file = "numpy-1.19.5-cp36-cp36m-manylinux1_x86_64.whl", hash = "sha256:8b5e972b43c8fc27d56550b4120fe6257fdc15f9301914380b27f74856299fea"},
    {file = "numpy-1.19.5-cp36-cp36m-manylinux2010_i686.whl", hash = "sha256:43d4c81d5ffdff6bae58d66a3cd7f54a7acd9a0e7b18d97abb255defc09e3140"},
    {file = "numpy-1.19.5-cp36-cp36m-manylinux2010_x86_64.whl", hash = "sha256:a4646724fba402aa7504cd48b4b50e783296b5e10a524c7a6da62e4a8ac9698d"},
    {file = "numpy-1.19.5-cp36-cp36m-manylinux2014_aarch64.whl", hash = "sha256:2e55195bc1c6b705bfd8ad6f288b38b11b1af32f3c8289d6c50d47f950c12e76"},
    {file = "numpy-1.19.5-cp36-cp36m-win32.whl", hash = "sha256:39b70c19ec771805081578cc936bbe95336798b7edf4732ed102e7a43ec5c07a"},
    {file = "numpy-1.19.5-cp36-cp36m-win_amd64.whl", hash = "sha256:dbd18bcf4889b720ba13a27ec2f2aac1981bd41203b3a3b27ba7a33f88ae4827"},
    {file = "numpy-1.19.5-cp37-cp37m-macosx_10_9_x86_64.whl", hash = "sha256:603aa0706be710eea8884af807b1b3bc9fb2e49b9f4da439e76000f3b3c6ff0f"},
    {file = "numpy-1.19.5-cp37-cp37m-manylinux1_i686.whl", hash = "sha256:cae865b1cae1ec2663d8ea56ef6ff185bad091a5e33ebbadd98de2cfa3fa668f"},
    {file = "numpy-1.19.5-cp37-cp37m-manylinux1_x86_64.whl", hash = "sha256:36674959eed6957e61f11c912f71e78857a8d0604171dfd9ce9ad5cbf41c511c"},
    {file = "numpy-1.19.5-cp37-cp37m-manylinux2010_i686.whl", hash = "sha256:06fab248a088e439402141ea04f0fffb203723148f6ee791e9c75b3e9e82f080"},
    {file = "numpy-1.19.5-cp37-cp37m-manylinux2010_x86_64.whl", hash = "sha256:6149a185cece5ee78d1d196938b2a8f9d09f5a5ebfbba66969302a778d5ddd1d"},
    {file = "numpy-1.19.5-cp37-cp37m-manylinux2014_aarch64.whl", hash = "sha256:50a4a0ad0111cc1b71fa32dedd05fa239f7fb5a43a40663269bb5dc7877cfd28"},
    {file = "numpy-1.19.5-cp37-cp37m-win32.whl", hash = "sha256:d051ec1c64b85ecc69531e1137bb9751c6830772ee5c1c426dbcfe98ef5788d7"},
    {file = "numpy-1.19.5-cp37-cp37m-win_amd64.whl", hash = "sha256:a12ff4c8ddfee61f90a1633a4c4afd3f7bcb32b11c52026c92a12e1325922d0d"},
    {file = "numpy-1.19.5-cp38-cp38-macosx_10_9_x86_64.whl", hash = "sha256:cf2402002d3d9f91c8b01e66fbb436a4ed01c6498fffed0e4c7566da1d40ee1e"},
    {file = "numpy-1.19.5-cp38-cp38-manylinux1_i686.whl", hash = "sha256:1ded4fce9cfaaf24e7a0ab51b7a87be9038ea1ace7f34b841fe3b6894c721d1c"},
    {file = "numpy-1.19.5-cp38-cp38-manylinux1_x86_64.whl", hash = "sha256:012426a41bc9ab63bb158635aecccc7610e3eff5d31d1eb43bc099debc979d94"},
    {file = "numpy-1.19.5-cp38-cp38-manylinux2010_i686.whl", hash = "sha256:759e4095edc3c1b3ac031f34d9459fa781777a93ccc633a472a5468587a190ff"},
    {file = "numpy-1.19.5-cp38-cp38-manylinux2010_x86_64.whl", hash = "sha256:a9d17f2be3b427fbb2bce61e596cf555d6f8a56c222bd2ca148baeeb5e5c783c"},
    {file = "numpy-1.19.5-cp38-cp38-manylinux2014_aarch64.whl", hash = "sha256:99abf4f353c3d1a0c7a5f27699482c987cf663b1eac20db59b8c7b061eabd7fc"},
    {file = "numpy-1.19.5-cp38-cp38-win32.whl", hash = "sha256:384ec0463d1c2671170901994aeb6dce126de0a95ccc3976c43b0038a37329c2"},
    {file = "numpy-1.19.5-cp38-cp38-win_amd64.whl", hash = "sha256:811daee36a58dc79cf3d8bdd4a490e4277d0e4b7d103a001a4e73ddb48e7e6aa"},
    {file = "numpy-1.19.5-cp39-cp39-macosx_10_9_x86_64.whl", hash = "sha256:c843b3f50d1ab7361ca4f0b3639bf691569493a56808a0b0c54a051d260b7dbd"},
    {file = "numpy-1.19.5-cp39-cp39-manylinux1_i686.whl", hash = "sha256:d6631f2e867676b13026e2846180e2c13c1e11289d67da08d71cacb2cd93d4aa"},
    {file = "numpy-1.19.5-cp39-cp39-manylinux1_x86_64.whl", hash = "sha256:7fb43004bce0ca31d8f13a6eb5e943fa73371381e53f7074ed21a4cb786c32f8"},
    {file = "numpy-1.19.5-cp39-cp39-manylinux2010_i686.whl", hash = "sha256:2ea52bd92ab9f768cc64a4c3ef8f4b2580a17af0a5436f6126b08efbd1838371"},
    {file = "numpy-1.19.5-cp39-cp39-manylinux2010_x86_64.whl", hash = "sha256:400580cbd3cff6ffa6293df2278c75aef2d58d8d93d3c5614cd67981dae68ceb"},
    {file = "numpy-1.19.5-cp39-cp39-manylinux2014_aarch64.whl", hash = "sha256:df609c82f18c5b9f6cb97271f03315ff0dbe481a2a02e56aeb1b1a985ce38e60"},
    {file = "numpy-1.19.5-cp39-cp39-win32.whl", hash = "sha256:ab83f24d5c52d60dbc8cd0528759532736b56db58adaa7b5f1f76ad551416a1e"},
    {file = "numpy-1.19.5-cp39-cp39-win_amd64.whl", hash = "sha256:0eef32ca3132a48e43f6a0f5a82cb508f22ce5a3d6f67a8329c81c8e226d3f6e"},
    {file = "numpy-1.19.5-pp36-pypy36_pp73-manylinux2010_x86_64.whl", hash = "sha256:a0d53e51a6cb6f0d9082decb7a4cb6dfb33055308c4c44f53103c073f649af73"},
    {file = "numpy-1.19.5.zip", hash = "sha256:a76f502430dd98d7546e1ea2250a7360c065a5fdea52b2dffe8ae7180909b6f4"},
]
packaging = [
    {file = "packaging-20.8-py2.py3-none-any.whl", hash = "sha256:24e0da08660a87484d1602c30bb4902d74816b6985b93de36926f5bc95741858"},
    {file = "packaging-20.8.tar.gz", hash = "sha256:78598185a7008a470d64526a8059de9aaa449238f280fc9eb6b13ba6c4109093"},
]
pathspec = [
    {file = "pathspec-0.8.1-py2.py3-none-any.whl", hash = "sha256:aa0cb481c4041bf52ffa7b0d8fa6cd3e88a2ca4879c533c9153882ee2556790d"},
    {file = "pathspec-0.8.1.tar.gz", hash = "sha256:86379d6b86d75816baba717e64b1a3a3469deb93bb76d613c9ce79edc5cb68fd"},
]
pillow = [
    {file = "Pillow-6.2.2-cp27-cp27m-macosx_10_6_intel.whl", hash = "sha256:834dd023b7f987d6b700ad93dc818098d7eb046bd445e9992b3093c6f9d7a95f"},
    {file = "Pillow-6.2.2-cp27-cp27m-manylinux1_i686.whl", hash = "sha256:d3a98444a00b4643b22b0685dbf9e0ddcaf4ebfd4ea23f84f228adf5a0765bb2"},
    {file = "Pillow-6.2.2-cp27-cp27m-manylinux1_x86_64.whl", hash = "sha256:2b4a94be53dff02af90760c10a2e3634c3c7703410f38c98154d5ce71fe63d20"},
    {file = "Pillow-6.2.2-cp27-cp27m-win32.whl", hash = "sha256:87ef0eca169f7f0bc050b22f05c7e174a65c36d584428431e802c0165c5856ea"},
    {file = "Pillow-6.2.2-cp27-cp27m-win_amd64.whl", hash = "sha256:cbd5647097dc55e501f459dbac7f1d0402225636deeb9e0a98a8d2df649fc19d"},
    {file = "Pillow-6.2.2-cp27-cp27mu-manylinux1_i686.whl", hash = "sha256:4adc3302df4faf77c63ab3a83e1a3e34b94a6a992084f4aa1cb236d1deaf4b39"},
    {file = "Pillow-6.2.2-cp27-cp27mu-manylinux1_x86_64.whl", hash = "sha256:e3a797a079ce289e59dbd7eac9ca3bf682d52687f718686857281475b7ca8e6a"},
    {file = "Pillow-6.2.2-cp35-cp35m-macosx_10_6_intel.whl", hash = "sha256:bb7861e4618a0c06c40a2e509c1bea207eea5fd4320d486e314e00745a402ca5"},
    {file = "Pillow-6.2.2-cp35-cp35m-manylinux1_i686.whl", hash = "sha256:535e8e0e02c9f1fc2e307256149d6ee8ad3aa9a6e24144b7b6e6fb6126cb0e99"},
    {file = "Pillow-6.2.2-cp35-cp35m-manylinux1_x86_64.whl", hash = "sha256:bc149dab804291a18e1186536519e5e122a2ac1316cb80f506e855a500b1cdd4"},
    {file = "Pillow-6.2.2-cp35-cp35m-win32.whl", hash = "sha256:1a3bc8e1db5af40a81535a62a591fafdb30a8a1b319798ea8052aa65ef8f06d2"},
    {file = "Pillow-6.2.2-cp35-cp35m-win_amd64.whl", hash = "sha256:d6b4dc325170bee04ca8292bbd556c6f5398d52c6149ca881e67daf62215426f"},
    {file = "Pillow-6.2.2-cp36-cp36m-macosx_10_6_intel.whl", hash = "sha256:43ef1cff7ee57f9c8c8e6fa02a62eae9fa23a7e34418c7ce88c0e3fe09d1fb38"},
    {file = "Pillow-6.2.2-cp36-cp36m-manylinux1_i686.whl", hash = "sha256:900de1fdc93764be13f6b39dc0dd0207d9ff441d87ad7c6e97e49b81987dc0f3"},
    {file = "Pillow-6.2.2-cp36-cp36m-manylinux1_x86_64.whl", hash = "sha256:92b83b380f9181cacc994f4c983d95a9c8b00b50bf786c66d235716b526a3332"},
    {file = "Pillow-6.2.2-cp36-cp36m-win32.whl", hash = "sha256:00e0bbe9923adc5cc38a8da7d87d4ce16cde53b8d3bba8886cb928e84522d963"},
    {file = "Pillow-6.2.2-cp36-cp36m-win_amd64.whl", hash = "sha256:5ccfcb0a34ad9b77ad247c231edb781763198f405a5c8dc1b642449af821fb7f"},
    {file = "Pillow-6.2.2-cp37-cp37m-macosx_10_6_intel.whl", hash = "sha256:5dcbbaa3a24d091a64560d3c439a8962866a79a033d40eb1a75f1b3413bfc2bc"},
    {file = "Pillow-6.2.2-cp37-cp37m-manylinux1_i686.whl", hash = "sha256:6e2a7e74d1a626b817ecb7a28c433b471a395c010b2a1f511f976e9ea4363e64"},
    {file = "Pillow-6.2.2-cp37-cp37m-manylinux1_x86_64.whl", hash = "sha256:c424d35a5259be559b64490d0fd9e03fba81f1ce8e5b66e0a59de97547351d80"},
    {file = "Pillow-6.2.2-cp37-cp37m-win32.whl", hash = "sha256:aa4792ab056f51b49e7d59ce5733155e10a918baf8ce50f64405db23d5627fa2"},
    {file = "Pillow-6.2.2-cp37-cp37m-win_amd64.whl", hash = "sha256:0d5c99f80068f13231ac206bd9b2e80ea357f5cf9ae0fa97fab21e32d5b61065"},
    {file = "Pillow-6.2.2-cp38-cp38-macosx_10_9_x86_64.whl", hash = "sha256:03457e439d073770d88afdd90318382084732a5b98b0eb6f49454746dbaae701"},
    {file = "Pillow-6.2.2-cp38-cp38-manylinux1_i686.whl", hash = "sha256:ccf16fe444cc43800eeacd4f4769971200982200a71b1368f49410d0eb769543"},
    {file = "Pillow-6.2.2-cp38-cp38-manylinux1_x86_64.whl", hash = "sha256:b72c39585f1837d946bd1a829a4820ccf86e361f28cbf60f5d646f06318b61e2"},
    {file = "Pillow-6.2.2-cp38-cp38-win32.whl", hash = "sha256:3ba7d8f1d962780f86aa747fef0baf3211b80cb13310fff0c375da879c0656d4"},
    {file = "Pillow-6.2.2-cp38-cp38-win_amd64.whl", hash = "sha256:3e81485cec47c24f5fb27acb485a4fc97376b2b332ed633867dc68ac3077998c"},
    {file = "Pillow-6.2.2-pp273-pypy_73-win32.whl", hash = "sha256:aa1b0297e352007ec781a33f026afbb062a9a9895bb103c8f49af434b1666880"},
    {file = "Pillow-6.2.2-pp373-pypy36_pp73-win32.whl", hash = "sha256:82859575005408af81b3e9171ae326ff56a69af5439d3fc20e8cb76cd51c8246"},
    {file = "Pillow-6.2.2.tar.gz", hash = "sha256:db9ff0c251ed066d367f53b64827cc9e18ccea001b986d08c265e53625dab950"},
]
pluggy = [
    {file = "pluggy-0.13.1-py2.py3-none-any.whl", hash = "sha256:966c145cd83c96502c3c3868f50408687b38434af77734af1e9ca461a4081d2d"},
    {file = "pluggy-0.13.1.tar.gz", hash = "sha256:15b2acde666561e1298d71b523007ed7364de07029219b604cf808bfa1c765b0"},
]
psutil = [
    {file = "psutil-5.8.0-cp27-cp27m-macosx_10_9_x86_64.whl", hash = "sha256:0066a82f7b1b37d334e68697faba68e5ad5e858279fd6351c8ca6024e8d6ba64"},
    {file = "psutil-5.8.0-cp27-cp27m-manylinux2010_i686.whl", hash = "sha256:0ae6f386d8d297177fd288be6e8d1afc05966878704dad9847719650e44fc49c"},
    {file = "psutil-5.8.0-cp27-cp27m-manylinux2010_x86_64.whl", hash = "sha256:12d844996d6c2b1d3881cfa6fa201fd635971869a9da945cf6756105af73d2df"},
    {file = "psutil-5.8.0-cp27-cp27mu-manylinux2010_i686.whl", hash = "sha256:02b8292609b1f7fcb34173b25e48d0da8667bc85f81d7476584d889c6e0f2131"},
    {file = "psutil-5.8.0-cp27-cp27mu-manylinux2010_x86_64.whl", hash = "sha256:6ffe81843131ee0ffa02c317186ed1e759a145267d54fdef1bc4ea5f5931ab60"},
    {file = "psutil-5.8.0-cp27-none-win32.whl", hash = "sha256:ea313bb02e5e25224e518e4352af4bf5e062755160f77e4b1767dd5ccb65f876"},
    {file = "psutil-5.8.0-cp27-none-win_amd64.whl", hash = "sha256:5da29e394bdedd9144c7331192e20c1f79283fb03b06e6abd3a8ae45ffecee65"},
    {file = "psutil-5.8.0-cp36-cp36m-macosx_10_9_x86_64.whl", hash = "sha256:74fb2557d1430fff18ff0d72613c5ca30c45cdbfcddd6a5773e9fc1fe9364be8"},
    {file = "psutil-5.8.0-cp36-cp36m-manylinux2010_i686.whl", hash = "sha256:74f2d0be88db96ada78756cb3a3e1b107ce8ab79f65aa885f76d7664e56928f6"},
    {file = "psutil-5.8.0-cp36-cp36m-manylinux2010_x86_64.whl", hash = "sha256:99de3e8739258b3c3e8669cb9757c9a861b2a25ad0955f8e53ac662d66de61ac"},
    {file = "psutil-5.8.0-cp36-cp36m-win32.whl", hash = "sha256:36b3b6c9e2a34b7d7fbae330a85bf72c30b1c827a4366a07443fc4b6270449e2"},
    {file = "psutil-5.8.0-cp36-cp36m-win_amd64.whl", hash = "sha256:52de075468cd394ac98c66f9ca33b2f54ae1d9bff1ef6b67a212ee8f639ec06d"},
    {file = "psutil-5.8.0-cp37-cp37m-macosx_10_9_x86_64.whl", hash = "sha256:c6a5fd10ce6b6344e616cf01cc5b849fa8103fbb5ba507b6b2dee4c11e84c935"},
    {file = "psutil-5.8.0-cp37-cp37m-manylinux2010_i686.whl", hash = "sha256:61f05864b42fedc0771d6d8e49c35f07efd209ade09a5afe6a5059e7bb7bf83d"},
    {file = "psutil-5.8.0-cp37-cp37m-manylinux2010_x86_64.whl", hash = "sha256:0dd4465a039d343925cdc29023bb6960ccf4e74a65ad53e768403746a9207023"},
    {file = "psutil-5.8.0-cp37-cp37m-win32.whl", hash = "sha256:1bff0d07e76114ec24ee32e7f7f8d0c4b0514b3fae93e3d2aaafd65d22502394"},
    {file = "psutil-5.8.0-cp37-cp37m-win_amd64.whl", hash = "sha256:fcc01e900c1d7bee2a37e5d6e4f9194760a93597c97fee89c4ae51701de03563"},
    {file = "psutil-5.8.0-cp38-cp38-macosx_10_9_x86_64.whl", hash = "sha256:6223d07a1ae93f86451d0198a0c361032c4c93ebd4bf6d25e2fb3edfad9571ef"},
    {file = "psutil-5.8.0-cp38-cp38-manylinux2010_i686.whl", hash = "sha256:d225cd8319aa1d3c85bf195c4e07d17d3cd68636b8fc97e6cf198f782f99af28"},
    {file = "psutil-5.8.0-cp38-cp38-manylinux2010_x86_64.whl", hash = "sha256:28ff7c95293ae74bf1ca1a79e8805fcde005c18a122ca983abf676ea3466362b"},
    {file = "psutil-5.8.0-cp38-cp38-win32.whl", hash = "sha256:ce8b867423291cb65cfc6d9c4955ee9bfc1e21fe03bb50e177f2b957f1c2469d"},
    {file = "psutil-5.8.0-cp38-cp38-win_amd64.whl", hash = "sha256:90f31c34d25b1b3ed6c40cdd34ff122b1887a825297c017e4cbd6796dd8b672d"},
    {file = "psutil-5.8.0-cp39-cp39-macosx_10_9_x86_64.whl", hash = "sha256:6323d5d845c2785efb20aded4726636546b26d3b577aded22492908f7c1bdda7"},
    {file = "psutil-5.8.0-cp39-cp39-manylinux2010_i686.whl", hash = "sha256:245b5509968ac0bd179287d91210cd3f37add77dad385ef238b275bad35fa1c4"},
    {file = "psutil-5.8.0-cp39-cp39-manylinux2010_x86_64.whl", hash = "sha256:90d4091c2d30ddd0a03e0b97e6a33a48628469b99585e2ad6bf21f17423b112b"},
    {file = "psutil-5.8.0-cp39-cp39-win32.whl", hash = "sha256:ea372bcc129394485824ae3e3ddabe67dc0b118d262c568b4d2602a7070afdb0"},
    {file = "psutil-5.8.0-cp39-cp39-win_amd64.whl", hash = "sha256:f4634b033faf0d968bb9220dd1c793b897ab7f1189956e1aa9eae752527127d3"},
    {file = "psutil-5.8.0.tar.gz", hash = "sha256:0c9ccb99ab76025f2f0bbecf341d4656e9c1351db8cc8a03ccd62e318ab4b5c6"},
]
py = [
    {file = "py-1.10.0-py2.py3-none-any.whl", hash = "sha256:3b80836aa6d1feeaa108e046da6423ab8f6ceda6468545ae8d02d9d58d18818a"},
    {file = "py-1.10.0.tar.gz", hash = "sha256:21b81bda15b66ef5e1a777a21c4dcd9c20ad3efd0b3f817e7a809035269e1bd3"},
]
pycparser = [
    {file = "pycparser-2.20-py2.py3-none-any.whl", hash = "sha256:7582ad22678f0fcd81102833f60ef8d0e57288b6b5fb00323d101be910e35705"},
    {file = "pycparser-2.20.tar.gz", hash = "sha256:2d475327684562c3a96cc71adf7dc8c4f0565175cf86b6d7a404ff4c771f15f0"},
]
pylint = [
    {file = "pylint-2.6.0-py3-none-any.whl", hash = "sha256:bfe68f020f8a0fece830a22dd4d5dddb4ecc6137db04face4c3420a46a52239f"},
    {file = "pylint-2.6.0.tar.gz", hash = "sha256:bb4a908c9dadbc3aac18860550e870f58e1a02c9f2c204fdf5693d73be061210"},
]
pyparsing = [
    {file = "pyparsing-2.4.7-py2.py3-none-any.whl", hash = "sha256:ef9d7589ef3c200abe66653d3f1ab1033c3c419ae9b9bdb1240a85b024efc88b"},
    {file = "pyparsing-2.4.7.tar.gz", hash = "sha256:c203ec8783bf771a155b207279b9bccb8dea02d8f0c9e5f8ead507bc3246ecc1"},
]
pytest = [
    {file = "pytest-6.2.1-py3-none-any.whl", hash = "sha256:1969f797a1a0dbd8ccf0fecc80262312729afea9c17f1d70ebf85c5e76c6f7c8"},
    {file = "pytest-6.2.1.tar.gz", hash = "sha256:66e419b1899bc27346cb2c993e12c5e5e8daba9073c1fbce33b9807abc95c306"},
]
python-dateutil = [
    {file = "python-dateutil-2.8.1.tar.gz", hash = "sha256:73ebfe9dbf22e832286dafa60473e4cd239f8592f699aa5adaf10050e6e1823c"},
    {file = "python_dateutil-2.8.1-py2.py3-none-any.whl", hash = "sha256:75bb3f31ea686f1197762692a9ee6a7550b59fc6ca3a1f4b5d7e32fb98e2da2a"},
]
pywavelets = [
    {file = "PyWavelets-1.1.1-cp35-cp35m-macosx_10_6_intel.whl", hash = "sha256:35959c041ec014648575085a97b498eafbbaa824f86f6e4a59bfdef8a3fe6308"},
    {file = "PyWavelets-1.1.1-cp35-cp35m-manylinux1_i686.whl", hash = "sha256:55e39ec848ceec13c9fa1598253ae9dd5c31d09dfd48059462860d2b908fb224"},
    {file = "PyWavelets-1.1.1-cp35-cp35m-manylinux1_x86_64.whl", hash = "sha256:c06d2e340c7bf8b9ec71da2284beab8519a3908eab031f4ea126e8ccfc3fd567"},
    {file = "PyWavelets-1.1.1-cp35-cp35m-win32.whl", hash = "sha256:be105382961745f88d8196bba5a69ee2c4455d87ad2a2e5d1eed6bd7fda4d3fd"},
    {file = "PyWavelets-1.1.1-cp35-cp35m-win_amd64.whl", hash = "sha256:076ca8907001fdfe4205484f719d12b4a0262dfe6652fa1cfc3c5c362d14dc84"},
    {file = "PyWavelets-1.1.1-cp36-cp36m-macosx_10_9_x86_64.whl", hash = "sha256:7947e51ca05489b85928af52a34fe67022ab5b81d4ae32a4109a99e883a0635e"},
    {file = "PyWavelets-1.1.1-cp36-cp36m-manylinux1_i686.whl", hash = "sha256:9e2528823ccf5a0a1d23262dfefe5034dce89cd84e4e124dc553dfcdf63ebb92"},
    {file = "PyWavelets-1.1.1-cp36-cp36m-manylinux1_x86_64.whl", hash = "sha256:80b924edbc012ded8aa8b91cb2fd6207fb1a9a3a377beb4049b8a07445cec6f0"},
    {file = "PyWavelets-1.1.1-cp36-cp36m-win32.whl", hash = "sha256:d510aef84d9852653d079c84f2f81a82d5d09815e625f35c95714e7364570ad4"},
    {file = "PyWavelets-1.1.1-cp36-cp36m-win_amd64.whl", hash = "sha256:889d4c5c5205a9c90118c1980df526857929841df33e4cd1ff1eff77c6817a65"},
    {file = "PyWavelets-1.1.1-cp37-cp37m-macosx_10_9_x86_64.whl", hash = "sha256:68b5c33741d26c827074b3d8f0251de1c3019bb9567b8d303eb093c822ce28f1"},
    {file = "PyWavelets-1.1.1-cp37-cp37m-manylinux1_i686.whl", hash = "sha256:18a51b3f9416a2ae6e9a35c4af32cf520dd7895f2b69714f4aa2f4342fca47f9"},
    {file = "PyWavelets-1.1.1-cp37-cp37m-manylinux1_x86_64.whl", hash = "sha256:cfe79844526dd92e3ecc9490b5031fca5f8ab607e1e858feba232b1b788ff0ea"},
    {file = "PyWavelets-1.1.1-cp37-cp37m-win32.whl", hash = "sha256:720dbcdd3d91c6dfead79c80bf8b00a1d8aa4e5d551dc528c6d5151e4efc3403"},
    {file = "PyWavelets-1.1.1-cp37-cp37m-win_amd64.whl", hash = "sha256:bc5e87b72371da87c9bebc68e54882aada9c3114e640de180f62d5da95749cd3"},
    {file = "PyWavelets-1.1.1-cp38-cp38-macosx_10_9_x86_64.whl", hash = "sha256:98b2669c5af842a70cfab33a7043fcb5e7535a690a00cd251b44c9be0be418e5"},
    {file = "PyWavelets-1.1.1-cp38-cp38-manylinux1_i686.whl", hash = "sha256:e02a0558e0c2ac8b8bbe6a6ac18c136767ec56b96a321e0dfde2173adfa5a504"},
    {file = "PyWavelets-1.1.1-cp38-cp38-manylinux1_x86_64.whl", hash = "sha256:6162dc0ae04669ea04b4b51420777b9ea2d30b0a9d02901b2a3b4d61d159c2e9"},
    {file = "PyWavelets-1.1.1-cp38-cp38-win32.whl", hash = "sha256:79f5b54f9dc353e5ee47f0c3f02bebd2c899d49780633aa771fed43fa20b3149"},
    {file = "PyWavelets-1.1.1-cp38-cp38-win_amd64.whl", hash = "sha256:935ff247b8b78bdf77647fee962b1cc208c51a7b229db30b9ba5f6da3e675178"},
    {file = "PyWavelets-1.1.1.tar.gz", hash = "sha256:1a64b40f6acb4ffbaccce0545d7fc641744f95351f62e4c6aaa40549326008c9"},
]
regex = [
    {file = "regex-2020.11.13-cp36-cp36m-macosx_10_9_x86_64.whl", hash = "sha256:8b882a78c320478b12ff024e81dc7d43c1462aa4a3341c754ee65d857a521f85"},
    {file = "regex-2020.11.13-cp36-cp36m-manylinux1_i686.whl", hash = "sha256:a63f1a07932c9686d2d416fb295ec2c01ab246e89b4d58e5fa468089cab44b70"},
    {file = "regex-2020.11.13-cp36-cp36m-manylinux1_x86_64.whl", hash = "sha256:6e4b08c6f8daca7d8f07c8d24e4331ae7953333dbd09c648ed6ebd24db5a10ee"},
    {file = "regex-2020.11.13-cp36-cp36m-manylinux2010_i686.whl", hash = "sha256:bba349276b126947b014e50ab3316c027cac1495992f10e5682dc677b3dfa0c5"},
    {file = "regex-2020.11.13-cp36-cp36m-manylinux2010_x86_64.whl", hash = "sha256:56e01daca75eae420bce184edd8bb341c8eebb19dd3bce7266332258f9fb9dd7"},
    {file = "regex-2020.11.13-cp36-cp36m-manylinux2014_aarch64.whl", hash = "sha256:6a8ce43923c518c24a2579fda49f093f1397dad5d18346211e46f134fc624e31"},
    {file = "regex-2020.11.13-cp36-cp36m-manylinux2014_i686.whl", hash = "sha256:1ab79fcb02b930de09c76d024d279686ec5d532eb814fd0ed1e0051eb8bd2daa"},
    {file = "regex-2020.11.13-cp36-cp36m-manylinux2014_x86_64.whl", hash = "sha256:9801c4c1d9ae6a70aeb2128e5b4b68c45d4f0af0d1535500884d644fa9b768c6"},
    {file = "regex-2020.11.13-cp36-cp36m-win32.whl", hash = "sha256:49cae022fa13f09be91b2c880e58e14b6da5d10639ed45ca69b85faf039f7a4e"},
    {file = "regex-2020.11.13-cp36-cp36m-win_amd64.whl", hash = "sha256:749078d1eb89484db5f34b4012092ad14b327944ee7f1c4f74d6279a6e4d1884"},
    {file = "regex-2020.11.13-cp37-cp37m-macosx_10_9_x86_64.whl", hash = "sha256:b2f4007bff007c96a173e24dcda236e5e83bde4358a557f9ccf5e014439eae4b"},
    {file = "regex-2020.11.13-cp37-cp37m-manylinux1_i686.whl", hash = "sha256:38c8fd190db64f513fe4e1baa59fed086ae71fa45083b6936b52d34df8f86a88"},
    {file = "regex-2020.11.13-cp37-cp37m-manylinux1_x86_64.whl", hash = "sha256:5862975b45d451b6db51c2e654990c1820523a5b07100fc6903e9c86575202a0"},
    {file = "regex-2020.11.13-cp37-cp37m-manylinux2010_i686.whl", hash = "sha256:262c6825b309e6485ec2493ffc7e62a13cf13fb2a8b6d212f72bd53ad34118f1"},
    {file = "regex-2020.11.13-cp37-cp37m-manylinux2010_x86_64.whl", hash = "sha256:bafb01b4688833e099d79e7efd23f99172f501a15c44f21ea2118681473fdba0"},
    {file = "regex-2020.11.13-cp37-cp37m-manylinux2014_aarch64.whl", hash = "sha256:e32f5f3d1b1c663af7f9c4c1e72e6ffe9a78c03a31e149259f531e0fed826512"},
    {file = "regex-2020.11.13-cp37-cp37m-manylinux2014_i686.whl", hash = "sha256:3bddc701bdd1efa0d5264d2649588cbfda549b2899dc8d50417e47a82e1387ba"},
    {file = "regex-2020.11.13-cp37-cp37m-manylinux2014_x86_64.whl", hash = "sha256:02951b7dacb123d8ea6da44fe45ddd084aa6777d4b2454fa0da61d569c6fa538"},
    {file = "regex-2020.11.13-cp37-cp37m-win32.whl", hash = "sha256:0d08e71e70c0237883d0bef12cad5145b84c3705e9c6a588b2a9c7080e5af2a4"},
    {file = "regex-2020.11.13-cp37-cp37m-win_amd64.whl", hash = "sha256:1fa7ee9c2a0e30405e21031d07d7ba8617bc590d391adfc2b7f1e8b99f46f444"},
    {file = "regex-2020.11.13-cp38-cp38-macosx_10_9_x86_64.whl", hash = "sha256:baf378ba6151f6e272824b86a774326f692bc2ef4cc5ce8d5bc76e38c813a55f"},
    {file = "regex-2020.11.13-cp38-cp38-manylinux1_i686.whl", hash = "sha256:e3faaf10a0d1e8e23a9b51d1900b72e1635c2d5b0e1bea1c18022486a8e2e52d"},
    {file = "regex-2020.11.13-cp38-cp38-manylinux1_x86_64.whl", hash = "sha256:2a11a3e90bd9901d70a5b31d7dd85114755a581a5da3fc996abfefa48aee78af"},
    {file = "regex-2020.11.13-cp38-cp38-manylinux2010_i686.whl", hash = "sha256:d1ebb090a426db66dd80df8ca85adc4abfcbad8a7c2e9a5ec7513ede522e0a8f"},
    {file = "regex-2020.11.13-cp38-cp38-manylinux2010_x86_64.whl", hash = "sha256:b2b1a5ddae3677d89b686e5c625fc5547c6e492bd755b520de5332773a8af06b"},
    {file = "regex-2020.11.13-cp38-cp38-manylinux2014_aarch64.whl", hash = "sha256:2c99e97d388cd0a8d30f7c514d67887d8021541b875baf09791a3baad48bb4f8"},
    {file = "regex-2020.11.13-cp38-cp38-manylinux2014_i686.whl", hash = "sha256:c084582d4215593f2f1d28b65d2a2f3aceff8342aa85afd7be23a9cad74a0de5"},
    {file = "regex-2020.11.13-cp38-cp38-manylinux2014_x86_64.whl", hash = "sha256:a3d748383762e56337c39ab35c6ed4deb88df5326f97a38946ddd19028ecce6b"},
    {file = "regex-2020.11.13-cp38-cp38-win32.whl", hash = "sha256:7913bd25f4ab274ba37bc97ad0e21c31004224ccb02765ad984eef43e04acc6c"},
    {file = "regex-2020.11.13-cp38-cp38-win_amd64.whl", hash = "sha256:6c54ce4b5d61a7129bad5c5dc279e222afd00e721bf92f9ef09e4fae28755683"},
    {file = "regex-2020.11.13-cp39-cp39-macosx_10_9_x86_64.whl", hash = "sha256:1862a9d9194fae76a7aaf0150d5f2a8ec1da89e8b55890b1786b8f88a0f619dc"},
    {file = "regex-2020.11.13-cp39-cp39-manylinux1_i686.whl", hash = "sha256:4902e6aa086cbb224241adbc2f06235927d5cdacffb2425c73e6570e8d862364"},
    {file = "regex-2020.11.13-cp39-cp39-manylinux1_x86_64.whl", hash = "sha256:7a25fcbeae08f96a754b45bdc050e1fb94b95cab046bf56b016c25e9ab127b3e"},
    {file = "regex-2020.11.13-cp39-cp39-manylinux2010_i686.whl", hash = "sha256:d2d8ce12b7c12c87e41123997ebaf1a5767a5be3ec545f64675388970f415e2e"},
    {file = "regex-2020.11.13-cp39-cp39-manylinux2010_x86_64.whl", hash = "sha256:f7d29a6fc4760300f86ae329e3b6ca28ea9c20823df123a2ea8693e967b29917"},
    {file = "regex-2020.11.13-cp39-cp39-manylinux2014_aarch64.whl", hash = "sha256:717881211f46de3ab130b58ec0908267961fadc06e44f974466d1887f865bd5b"},
    {file = "regex-2020.11.13-cp39-cp39-manylinux2014_i686.whl", hash = "sha256:3128e30d83f2e70b0bed9b2a34e92707d0877e460b402faca908c6667092ada9"},
    {file = "regex-2020.11.13-cp39-cp39-manylinux2014_x86_64.whl", hash = "sha256:8f6a2229e8ad946e36815f2a03386bb8353d4bde368fdf8ca5f0cb97264d3b5c"},
    {file = "regex-2020.11.13-cp39-cp39-win32.whl", hash = "sha256:f8f295db00ef5f8bae530fc39af0b40486ca6068733fb860b42115052206466f"},
    {file = "regex-2020.11.13-cp39-cp39-win_amd64.whl", hash = "sha256:a15f64ae3a027b64496a71ab1f722355e570c3fac5ba2801cafce846bf5af01d"},
    {file = "regex-2020.11.13.tar.gz", hash = "sha256:83d6b356e116ca119db8e7c6fc2983289d87b27b3fac238cfe5dca529d884562"},
]
requests = [
    {file = "requests-2.25.1-py2.py3-none-any.whl", hash = "sha256:c210084e36a42ae6b9219e00e48287def368a26d03a048ddad7bfee44f75871e"},
    {file = "requests-2.25.1.tar.gz", hash = "sha256:27973dd4a904a4f13b263a19c866c13b92a39ed1c964655f025f3f8d3d75b804"},
]
scikit-image = [
    {file = "scikit-image-0.16.2.tar.gz", hash = "sha256:dd7fbd32da74d4e9967dc15845f731f16e7966cee61f5dc0e12e2abb1305068c"},
    {file = "scikit_image-0.16.2-cp36-cp36m-macosx_10_6_intel.whl", hash = "sha256:0808ab5f8218d91a1c008036993636535a37efd67a52ab0f2e6e3f4b7e75aeda"},
    {file = "scikit_image-0.16.2-cp36-cp36m-manylinux1_i686.whl", hash = "sha256:3af3d781ce085573ced37b2b5b9abfd32ce3d4723bd17f37e829025d189b0421"},
    {file = "scikit_image-0.16.2-cp36-cp36m-manylinux1_x86_64.whl", hash = "sha256:063d1c20fcd53762f82ee58c29783ae4e8f6fbed445b41b704fa33b6f355729d"},
    {file = "scikit_image-0.16.2-cp36-cp36m-win32.whl", hash = "sha256:2a54bea469eb1b611bee1ce36e60710f5f94f29205bc5bd67a51793909b1e62b"},
    {file = "scikit_image-0.16.2-cp36-cp36m-win_amd64.whl", hash = "sha256:2d346d49b6852cffb47cbde995e2696d5b07f688d8c057a0a4548abf3a98f920"},
    {file = "scikit_image-0.16.2-cp37-cp37m-macosx_10_6_intel.whl", hash = "sha256:8b2b768b02c6b7476f2e16ddd91f827d3817aef73f82cf28bff7a8dcdfd8c55c"},
    {file = "scikit_image-0.16.2-cp37-cp37m-manylinux1_i686.whl", hash = "sha256:3ad2efa792ab8de5fcefe6f4f5bc1ab64c411cdb5c829ce1526ab3a5a7729627"},
    {file = "scikit_image-0.16.2-cp37-cp37m-manylinux1_x86_64.whl", hash = "sha256:2aa962aa82d815606d7dad7f045f5d7ca55c65b4320d47e15a98fc92612c2d6c"},
    {file = "scikit_image-0.16.2-cp37-cp37m-win32.whl", hash = "sha256:e774377876cb258e8f4d63f7809863f961c98aa02263b3ff54a39483bc6f7d26"},
    {file = "scikit_image-0.16.2-cp37-cp37m-win_amd64.whl", hash = "sha256:6786b127f33470fd843e644435522fbf43bce05c9f5527946c390ccb9e1cac27"},
    {file = "scikit_image-0.16.2-cp38-cp38-macosx_10_9_x86_64.whl", hash = "sha256:a48fb0d34a090b578b87ffebab0fe035295c1945dbc2b28e1a55ea2cf6031751"},
    {file = "scikit_image-0.16.2-cp38-cp38-manylinux1_x86_64.whl", hash = "sha256:41e28db0136f29ecd305bef0408fdfc64be9d415e54f5099a95555c65f5c1865"},
    {file = "scikit_image-0.16.2-cp38-cp38-win32.whl", hash = "sha256:0715b7940778ba5d73da3908d60ddf2eb93863f7c394493a522fe56d3859295c"},
    {file = "scikit_image-0.16.2-cp38-cp38-win_amd64.whl", hash = "sha256:e18d73cc8893e2268b172c29f9aab530faf8cd3b7c11ae0bee3e763d719d35c5"},
]
scikit-learn = [
    {file = "scikit-learn-0.24.0.tar.gz", hash = "sha256:076369634ee72b5a5941440661e2f306ff4ac30903802dc52031c7e9199ac640"},
    {file = "scikit_learn-0.24.0-cp36-cp36m-macosx_10_9_x86_64.whl", hash = "sha256:890d7d588f65acb0c4f6c083347c9076916bda5e6bd8400f06244b1afc1009af"},
    {file = "scikit_learn-0.24.0-cp36-cp36m-manylinux2010_i686.whl", hash = "sha256:e534f5f3796db6781c87e9835dcd51b7854c8c5a379c9210b93605965c1941fd"},
    {file = "scikit_learn-0.24.0-cp36-cp36m-manylinux2010_x86_64.whl", hash = "sha256:d7fe05fcb44eadd6d6c874c768f085f5de1239db3a3b7be4d3d23d12e4120589"},
    {file = "scikit_learn-0.24.0-cp36-cp36m-manylinux2014_aarch64.whl", hash = "sha256:7f654befc5ad413690cc58f3f34a3e906caf825195ce0fda00a8e9565e1403e6"},
    {file = "scikit_learn-0.24.0-cp36-cp36m-win32.whl", hash = "sha256:afeb06dc69847927634e58579b9cdc72e1390b79497336b2324b1b173f33bd47"},
    {file = "scikit_learn-0.24.0-cp36-cp36m-win_amd64.whl", hash = "sha256:26f66b3726b54dfb76ea51c5d9c2431ed17ebc066cb4527662b9e851a3e7ba61"},
    {file = "scikit_learn-0.24.0-cp37-cp37m-macosx_10_9_x86_64.whl", hash = "sha256:c08b27cb78ee8d2dc781a7affed09859441f5b624f9f92da59ac0791c8774dfc"},
    {file = "scikit_learn-0.24.0-cp37-cp37m-manylinux2010_i686.whl", hash = "sha256:905d8934d1e27a686698864a5863ff2c0e13a2ae1adb78a8a848aacc8a49927d"},
    {file = "scikit_learn-0.24.0-cp37-cp37m-manylinux2010_x86_64.whl", hash = "sha256:d819d625832fb2969911a243e009cfa135cb8ef1e150866e417d6e9d75290087"},
    {file = "scikit_learn-0.24.0-cp37-cp37m-manylinux2014_aarch64.whl", hash = "sha256:18f7131e62265bf2691ed1d0303c640313894ccfe4278427478c6b2f45094b53"},
    {file = "scikit_learn-0.24.0-cp37-cp37m-win32.whl", hash = "sha256:b0d13fd56d26cf3de0314a4fd48037108c638fe126d813f5c1222bb0f08b6a76"},
    {file = "scikit_learn-0.24.0-cp37-cp37m-win_amd64.whl", hash = "sha256:c912247e42114f389858ae05d63f4359d4e667ea72aaabee191aee9ad3f9774a"},
    {file = "scikit_learn-0.24.0-cp38-cp38-macosx_10_9_x86_64.whl", hash = "sha256:758619e49cd7c17282e6cc60d5cc73c02c072b47c9a10010bb3bb47e0d976e50"},
    {file = "scikit_learn-0.24.0-cp38-cp38-manylinux2010_i686.whl", hash = "sha256:66f27bf21202a850bcd7b6303916e4907f6e22ec59a14974ede4955aed5c7ed0"},
    {file = "scikit_learn-0.24.0-cp38-cp38-manylinux2010_x86_64.whl", hash = "sha256:5e6e3c042cea83f2e20a45e563b8eabc1f8f72446251fe23ebefdf111a173a33"},
    {file = "scikit_learn-0.24.0-cp38-cp38-manylinux2014_aarch64.whl", hash = "sha256:2a5348585aa793bc8cc5a72f8e9067c9380834b0aadbd55f924843b071f13282"},
    {file = "scikit_learn-0.24.0-cp38-cp38-win32.whl", hash = "sha256:743b6edd98c98991be46c08e6b21df3861d5ae915f91d59f988384d93f7263e7"},
    {file = "scikit_learn-0.24.0-cp38-cp38-win_amd64.whl", hash = "sha256:2951f87d35e72f007701c6e028aa230f6df6212a3194677c0c950486066a454d"},
    {file = "scikit_learn-0.24.0-cp39-cp39-macosx_10_9_x86_64.whl", hash = "sha256:44e452ea8491225c5783d49577aad0f36202dfd52aec7f82c0fdfe5fbd5f7400"},
    {file = "scikit_learn-0.24.0-cp39-cp39-manylinux2010_i686.whl", hash = "sha256:800aaf63f8838c00e85db2267dd226f89858594843fd03932a9eda95746d2c40"},
    {file = "scikit_learn-0.24.0-cp39-cp39-manylinux2010_x86_64.whl", hash = "sha256:3eeff086f7329521d27249a082ea3c48c085cedb110db5f65968ab55c3ba2e09"},
    {file = "scikit_learn-0.24.0-cp39-cp39-manylinux2014_aarch64.whl", hash = "sha256:4395e91b3548005f4a645018435b5a94f8cce232b5b70753020e606c6a750656"},
    {file = "scikit_learn-0.24.0-cp39-cp39-win32.whl", hash = "sha256:80ca024154b84b6ac4cfc86930ba13fdc348a209753bf2c16129db6f9eb8a80b"},
    {file = "scikit_learn-0.24.0-cp39-cp39-win_amd64.whl", hash = "sha256:490436b44b3a1957cb625e871764b0aa330b34cc416aea4abc6c38ca63d0d682"},
]
scipy = [
<<<<<<< HEAD
    {file = "scipy-1.6.0-cp37-cp37m-macosx_10_9_x86_64.whl", hash = "sha256:3d4303e3e21d07d9557b26a1707bb9fc065510ee8501c9bf22a0157249a82fd0"},
    {file = "scipy-1.6.0-cp37-cp37m-manylinux1_i686.whl", hash = "sha256:1bc5b446600c4ff7ab36bade47180673141322f0febaa555f1c433fe04f2a0e3"},
    {file = "scipy-1.6.0-cp37-cp37m-manylinux1_x86_64.whl", hash = "sha256:8840a9adb4ede3751f49761653d3ebf664f25195fdd42ada394ffea8903dd51d"},
    {file = "scipy-1.6.0-cp37-cp37m-manylinux2014_aarch64.whl", hash = "sha256:8629135ee00cc2182ac8be8e75643b9f02235942443732c2ed69ab48edcb6614"},
    {file = "scipy-1.6.0-cp37-cp37m-win32.whl", hash = "sha256:58731bbe0103e96b89b2f41516699db9b63066e4317e31b8402891571f6d358f"},
    {file = "scipy-1.6.0-cp37-cp37m-win_amd64.whl", hash = "sha256:876badc33eec20709d4e042a09834f5953ebdac4088d45a4f3a1f18b56885718"},
    {file = "scipy-1.6.0-cp38-cp38-macosx_10_9_x86_64.whl", hash = "sha256:c0911f3180de343643f369dc5cfedad6ba9f939c2d516bddea4a6871eb000722"},
    {file = "scipy-1.6.0-cp38-cp38-manylinux1_i686.whl", hash = "sha256:b8af26839ae343655f3ca377a5d5e5466f1d3b3ac7432a43449154fe958ae0e0"},
    {file = "scipy-1.6.0-cp38-cp38-manylinux1_x86_64.whl", hash = "sha256:4f1d9cc977ac6a4a63c124045c1e8bf67ec37098f67c699887a93736961a00ae"},
    {file = "scipy-1.6.0-cp38-cp38-manylinux2014_aarch64.whl", hash = "sha256:eb7928275f3560d47e5538e15e9f32b3d64cd30ea8f85f3e82987425476f53f6"},
    {file = "scipy-1.6.0-cp38-cp38-win32.whl", hash = "sha256:31ab217b5c27ab429d07428a76002b33662f98986095bbce5d55e0788f7e8b15"},
    {file = "scipy-1.6.0-cp38-cp38-win_amd64.whl", hash = "sha256:2f1c2ebca6fd867160e70102200b1bd07b3b2d31a3e6af3c58d688c15d0d07b7"},
    {file = "scipy-1.6.0-cp39-cp39-macosx_10_9_x86_64.whl", hash = "sha256:155225621df90fcd151e25d51c50217e412de717475999ebb76e17e310176981"},
    {file = "scipy-1.6.0-cp39-cp39-manylinux1_i686.whl", hash = "sha256:f68d5761a2d2376e2b194c8e9192bbf7c51306ca176f1a0889990a52ef0d551f"},
    {file = "scipy-1.6.0-cp39-cp39-manylinux1_x86_64.whl", hash = "sha256:d902d3a5ad7f28874c0a82db95246d24ca07ad932741df668595fe00a4819870"},
    {file = "scipy-1.6.0-cp39-cp39-manylinux2014_aarch64.whl", hash = "sha256:aef3a2dbc436bbe8f6e0b635f0b5fe5ed024b522eee4637dbbe0b974129ca734"},
    {file = "scipy-1.6.0-cp39-cp39-win32.whl", hash = "sha256:cdbc47628184a0ebeb5c08f1892614e1bd4a51f6e0d609c6eed253823a960f5b"},
    {file = "scipy-1.6.0-cp39-cp39-win_amd64.whl", hash = "sha256:313785c4dab65060f9648112d025f6d2fec69a8a889c714328882d678a95f053"},
    {file = "scipy-1.6.0.tar.gz", hash = "sha256:cb6dc9f82dfd95f6b9032a8d7ea70efeeb15d5b5fd6ed4e8537bb3c673580566"},
=======
    {file = "scipy-1.5.4-cp36-cp36m-macosx_10_9_x86_64.whl", hash = "sha256:4f12d13ffbc16e988fa40809cbbd7a8b45bc05ff6ea0ba8e3e41f6f4db3a9e47"},
    {file = "scipy-1.5.4-cp36-cp36m-manylinux1_i686.whl", hash = "sha256:a254b98dbcc744c723a838c03b74a8a34c0558c9ac5c86d5561703362231107d"},
    {file = "scipy-1.5.4-cp36-cp36m-manylinux1_x86_64.whl", hash = "sha256:368c0f69f93186309e1b4beb8e26d51dd6f5010b79264c0f1e9ca00cd92ea8c9"},
    {file = "scipy-1.5.4-cp36-cp36m-manylinux2014_aarch64.whl", hash = "sha256:4598cf03136067000855d6b44d7a1f4f46994164bcd450fb2c3d481afc25dd06"},
    {file = "scipy-1.5.4-cp36-cp36m-win32.whl", hash = "sha256:e98d49a5717369d8241d6cf33ecb0ca72deee392414118198a8e5b4c35c56340"},
    {file = "scipy-1.5.4-cp36-cp36m-win_amd64.whl", hash = "sha256:65923bc3809524e46fb7eb4d6346552cbb6a1ffc41be748535aa502a2e3d3389"},
    {file = "scipy-1.5.4-cp37-cp37m-macosx_10_9_x86_64.whl", hash = "sha256:9ad4fcddcbf5dc67619379782e6aeef41218a79e17979aaed01ed099876c0e62"},
    {file = "scipy-1.5.4-cp37-cp37m-manylinux1_i686.whl", hash = "sha256:f87b39f4d69cf7d7529d7b1098cb712033b17ea7714aed831b95628f483fd012"},
    {file = "scipy-1.5.4-cp37-cp37m-manylinux1_x86_64.whl", hash = "sha256:25b241034215247481f53355e05f9e25462682b13bd9191359075682adcd9554"},
    {file = "scipy-1.5.4-cp37-cp37m-manylinux2014_aarch64.whl", hash = "sha256:fa789583fc94a7689b45834453fec095245c7e69c58561dc159b5d5277057e4c"},
    {file = "scipy-1.5.4-cp37-cp37m-win32.whl", hash = "sha256:d6d25c41a009e3c6b7e757338948d0076ee1dd1770d1c09ec131f11946883c54"},
    {file = "scipy-1.5.4-cp37-cp37m-win_amd64.whl", hash = "sha256:2c872de0c69ed20fb1a9b9cf6f77298b04a26f0b8720a5457be08be254366c6e"},
    {file = "scipy-1.5.4-cp38-cp38-macosx_10_9_x86_64.whl", hash = "sha256:e360cb2299028d0b0d0f65a5c5e51fc16a335f1603aa2357c25766c8dab56938"},
    {file = "scipy-1.5.4-cp38-cp38-manylinux1_i686.whl", hash = "sha256:3397c129b479846d7eaa18f999369a24322d008fac0782e7828fa567358c36ce"},
    {file = "scipy-1.5.4-cp38-cp38-manylinux1_x86_64.whl", hash = "sha256:168c45c0c32e23f613db7c9e4e780bc61982d71dcd406ead746c7c7c2f2004ce"},
    {file = "scipy-1.5.4-cp38-cp38-manylinux2014_aarch64.whl", hash = "sha256:213bc59191da2f479984ad4ec39406bf949a99aba70e9237b916ce7547b6ef42"},
    {file = "scipy-1.5.4-cp38-cp38-win32.whl", hash = "sha256:634568a3018bc16a83cda28d4f7aed0d803dd5618facb36e977e53b2df868443"},
    {file = "scipy-1.5.4-cp38-cp38-win_amd64.whl", hash = "sha256:b03c4338d6d3d299e8ca494194c0ae4f611548da59e3c038813f1a43976cb437"},
    {file = "scipy-1.5.4-cp39-cp39-macosx_10_9_x86_64.whl", hash = "sha256:3d5db5d815370c28d938cf9b0809dade4acf7aba57eaf7ef733bfedc9b2474c4"},
    {file = "scipy-1.5.4-cp39-cp39-manylinux1_i686.whl", hash = "sha256:6b0ceb23560f46dd236a8ad4378fc40bad1783e997604ba845e131d6c680963e"},
    {file = "scipy-1.5.4-cp39-cp39-manylinux1_x86_64.whl", hash = "sha256:ed572470af2438b526ea574ff8f05e7f39b44ac37f712105e57fc4d53a6fb660"},
    {file = "scipy-1.5.4-cp39-cp39-manylinux2014_aarch64.whl", hash = "sha256:8c8d6ca19c8497344b810b0b0344f8375af5f6bb9c98bd42e33f747417ab3f57"},
    {file = "scipy-1.5.4-cp39-cp39-win32.whl", hash = "sha256:d84cadd7d7998433334c99fa55bcba0d8b4aeff0edb123b2a1dfcface538e474"},
    {file = "scipy-1.5.4-cp39-cp39-win_amd64.whl", hash = "sha256:cc1f78ebc982cd0602c9a7615d878396bec94908db67d4ecddca864d049112f2"},
    {file = "scipy-1.5.4.tar.gz", hash = "sha256:4a453d5e5689de62e5d38edf40af3f17560bfd63c9c5bd228c18c1f99afa155b"},
>>>>>>> cb4f5bef
]
setuptools-scm = [
    {file = "setuptools_scm-3.5.0-py2.7.egg", hash = "sha256:fa6511072840d7eaad3ea36cc8849f437fefd85b32499a7f6026cba16ebbf63a"},
    {file = "setuptools_scm-3.5.0-py2.py3-none-any.whl", hash = "sha256:0d23db3d43e0a43eb7196bcf0eb8a4a2eb0561f621ed7ec44b2fdccfd907e38f"},
    {file = "setuptools_scm-3.5.0-py3.5.egg", hash = "sha256:783c143363091d3cc0d94766a9a14cdfc7ba8d29741004b6fa806ada7a8bf211"},
    {file = "setuptools_scm-3.5.0-py3.6.egg", hash = "sha256:0a376ca6f48dfe35d2c2bba246751830247b145aec7b7fb81a52091d04226ce2"},
    {file = "setuptools_scm-3.5.0-py3.7.egg", hash = "sha256:8a8b4109ee1a114f9ee8f7a83836284cb6429d481bd93daf64908a3d64c7c56e"},
    {file = "setuptools_scm-3.5.0-py3.8.egg", hash = "sha256:e39c234058c25b529739c516651cde028960812ea4a35ee31ab623e9a62b10c8"},
    {file = "setuptools_scm-3.5.0.tar.gz", hash = "sha256:5bdf21a05792903cafe7ae0c9501182ab52497614fa6b1750d9dbae7b60c1a87"},
]
six = [
    {file = "six-1.15.0-py2.py3-none-any.whl", hash = "sha256:8b74bedcbbbaca38ff6d7491d76f2b06b3592611af620f8426e82dddb04a5ced"},
    {file = "six-1.15.0.tar.gz", hash = "sha256:30639c035cdb23534cd4aa2dd52c3bf48f06e5f4a941509c8bafd8ce11080259"},
]
<<<<<<< HEAD
tifffile = [
    {file = "tifffile-2020.12.8-py3-none-any.whl", hash = "sha256:78e7fe7d27fdd3fbd67cc95aaa8265c43b942170bd2473b1d587dcc849822892"},
    {file = "tifffile-2020.12.8.tar.gz", hash = "sha256:6c65c3997a21cad40349921e557a383fd5f0ebd728f5e91fa6c8f8f9e45c4bbd"},
=======
threadpoolctl = [
    {file = "threadpoolctl-2.1.0-py3-none-any.whl", hash = "sha256:38b74ca20ff3bb42caca8b00055111d74159ee95c4370882bbff2b93d24da725"},
    {file = "threadpoolctl-2.1.0.tar.gz", hash = "sha256:ddc57c96a38beb63db45d6c159b5ab07b6bced12c45a1f07b2b92f272aebfa6b"},
>>>>>>> cb4f5bef
]
toml = [
    {file = "toml-0.10.2-py2.py3-none-any.whl", hash = "sha256:806143ae5bfb6a3c6e736a764057db0e6a0e05e338b5630894a5f779cabb4f9b"},
    {file = "toml-0.10.2.tar.gz", hash = "sha256:b3bda1d108d5dd99f4a20d24d9c348e91c4db7ab1b749200bded2f839ccbe68f"},
]
typed-ast = [
    {file = "typed_ast-1.4.2-cp35-cp35m-manylinux1_i686.whl", hash = "sha256:7703620125e4fb79b64aa52427ec192822e9f45d37d4b6625ab37ef403e1df70"},
    {file = "typed_ast-1.4.2-cp35-cp35m-manylinux1_x86_64.whl", hash = "sha256:c9aadc4924d4b5799112837b226160428524a9a45f830e0d0f184b19e4090487"},
    {file = "typed_ast-1.4.2-cp35-cp35m-manylinux2014_aarch64.whl", hash = "sha256:9ec45db0c766f196ae629e509f059ff05fc3148f9ffd28f3cfe75d4afb485412"},
    {file = "typed_ast-1.4.2-cp35-cp35m-win32.whl", hash = "sha256:85f95aa97a35bdb2f2f7d10ec5bbdac0aeb9dafdaf88e17492da0504de2e6400"},
    {file = "typed_ast-1.4.2-cp35-cp35m-win_amd64.whl", hash = "sha256:9044ef2df88d7f33692ae3f18d3be63dec69c4fb1b5a4a9ac950f9b4ba571606"},
    {file = "typed_ast-1.4.2-cp36-cp36m-macosx_10_9_x86_64.whl", hash = "sha256:c1c876fd795b36126f773db9cbb393f19808edd2637e00fd6caba0e25f2c7b64"},
    {file = "typed_ast-1.4.2-cp36-cp36m-manylinux1_i686.whl", hash = "sha256:5dcfc2e264bd8a1db8b11a892bd1647154ce03eeba94b461effe68790d8b8e07"},
    {file = "typed_ast-1.4.2-cp36-cp36m-manylinux1_x86_64.whl", hash = "sha256:8db0e856712f79c45956da0c9a40ca4246abc3485ae0d7ecc86a20f5e4c09abc"},
    {file = "typed_ast-1.4.2-cp36-cp36m-manylinux2014_aarch64.whl", hash = "sha256:d003156bb6a59cda9050e983441b7fa2487f7800d76bdc065566b7d728b4581a"},
    {file = "typed_ast-1.4.2-cp36-cp36m-win32.whl", hash = "sha256:4c790331247081ea7c632a76d5b2a265e6d325ecd3179d06e9cf8d46d90dd151"},
    {file = "typed_ast-1.4.2-cp36-cp36m-win_amd64.whl", hash = "sha256:d175297e9533d8d37437abc14e8a83cbc68af93cc9c1c59c2c292ec59a0697a3"},
    {file = "typed_ast-1.4.2-cp37-cp37m-macosx_10_9_x86_64.whl", hash = "sha256:cf54cfa843f297991b7388c281cb3855d911137223c6b6d2dd82a47ae5125a41"},
    {file = "typed_ast-1.4.2-cp37-cp37m-manylinux1_i686.whl", hash = "sha256:b4fcdcfa302538f70929eb7b392f536a237cbe2ed9cba88e3bf5027b39f5f77f"},
    {file = "typed_ast-1.4.2-cp37-cp37m-manylinux1_x86_64.whl", hash = "sha256:987f15737aba2ab5f3928c617ccf1ce412e2e321c77ab16ca5a293e7bbffd581"},
    {file = "typed_ast-1.4.2-cp37-cp37m-manylinux2014_aarch64.whl", hash = "sha256:37f48d46d733d57cc70fd5f30572d11ab8ed92da6e6b28e024e4a3edfb456e37"},
    {file = "typed_ast-1.4.2-cp37-cp37m-win32.whl", hash = "sha256:36d829b31ab67d6fcb30e185ec996e1f72b892255a745d3a82138c97d21ed1cd"},
    {file = "typed_ast-1.4.2-cp37-cp37m-win_amd64.whl", hash = "sha256:8368f83e93c7156ccd40e49a783a6a6850ca25b556c0fa0240ed0f659d2fe496"},
    {file = "typed_ast-1.4.2-cp38-cp38-macosx_10_9_x86_64.whl", hash = "sha256:963c80b583b0661918718b095e02303d8078950b26cc00b5e5ea9ababe0de1fc"},
    {file = "typed_ast-1.4.2-cp38-cp38-manylinux1_i686.whl", hash = "sha256:e683e409e5c45d5c9082dc1daf13f6374300806240719f95dc783d1fc942af10"},
    {file = "typed_ast-1.4.2-cp38-cp38-manylinux1_x86_64.whl", hash = "sha256:84aa6223d71012c68d577c83f4e7db50d11d6b1399a9c779046d75e24bed74ea"},
    {file = "typed_ast-1.4.2-cp38-cp38-manylinux2014_aarch64.whl", hash = "sha256:a38878a223bdd37c9709d07cd357bb79f4c760b29210e14ad0fb395294583787"},
    {file = "typed_ast-1.4.2-cp38-cp38-win32.whl", hash = "sha256:a2c927c49f2029291fbabd673d51a2180038f8cd5a5b2f290f78c4516be48be2"},
    {file = "typed_ast-1.4.2-cp38-cp38-win_amd64.whl", hash = "sha256:c0c74e5579af4b977c8b932f40a5464764b2f86681327410aa028a22d2f54937"},
    {file = "typed_ast-1.4.2-cp39-cp39-macosx_10_9_x86_64.whl", hash = "sha256:07d49388d5bf7e863f7fa2f124b1b1d89d8aa0e2f7812faff0a5658c01c59aa1"},
    {file = "typed_ast-1.4.2-cp39-cp39-manylinux1_i686.whl", hash = "sha256:240296b27397e4e37874abb1df2a608a92df85cf3e2a04d0d4d61055c8305ba6"},
    {file = "typed_ast-1.4.2-cp39-cp39-manylinux1_x86_64.whl", hash = "sha256:d746a437cdbca200622385305aedd9aef68e8a645e385cc483bdc5e488f07166"},
    {file = "typed_ast-1.4.2-cp39-cp39-manylinux2014_aarch64.whl", hash = "sha256:14bf1522cdee369e8f5581238edac09150c765ec1cb33615855889cf33dcb92d"},
    {file = "typed_ast-1.4.2-cp39-cp39-win32.whl", hash = "sha256:cc7b98bf58167b7f2db91a4327da24fb93368838eb84a44c472283778fc2446b"},
    {file = "typed_ast-1.4.2-cp39-cp39-win_amd64.whl", hash = "sha256:7147e2a76c75f0f64c4319886e7639e490fee87c9d25cb1d4faef1d8cf83a440"},
    {file = "typed_ast-1.4.2.tar.gz", hash = "sha256:9fc0b3cb5d1720e7141d103cf4819aea239f7d136acf9ee4a69b047b7986175a"},
]
typing-extensions = [
    {file = "typing_extensions-3.7.4.3-py2-none-any.whl", hash = "sha256:dafc7639cde7f1b6e1acc0f457842a83e722ccca8eef5270af2d74792619a89f"},
    {file = "typing_extensions-3.7.4.3-py3-none-any.whl", hash = "sha256:7cb407020f00f7bfc3cb3e7881628838e69d8f3fcab2f64742a5e76b2f841918"},
    {file = "typing_extensions-3.7.4.3.tar.gz", hash = "sha256:99d4073b617d30288f569d3f13d2bd7548c3a7e4c8de87db09a9d29bb3a4a60c"},
]
urllib3 = [
    {file = "urllib3-1.26.2-py2.py3-none-any.whl", hash = "sha256:d8ff90d979214d7b4f8ce956e80f4028fc6860e4431f731ea4a8c08f23f99473"},
    {file = "urllib3-1.26.2.tar.gz", hash = "sha256:19188f96923873c92ccb987120ec4acaa12f0461fa9ce5d3d0772bc965a39e08"},
]
wkw = [
    {file = "wkw-0.1.4-py3-none-manylinux1_x86_64.whl", hash = "sha256:464a32de456c7999a029b50b12e35e2a117f85ddc3d02eac4ea203e2cbc70a13"},
    {file = "wkw-0.1.4-py3-none-manylinux2010_x86_64.whl", hash = "sha256:0f03145f4b088ca607c022315d4cb0ee2e17e69d40c4ee74bd8d29f1e0a9e0eb"},
    {file = "wkw-0.1.4-py3.6-none-macosx_10_14_x86_64.whl", hash = "sha256:f48545fc44a3d989952c5fd6675f8f2293756d1ea562309546069cfd75538443"},
    {file = "wkw-0.1.4-py3.6-none-win_amd64.whl", hash = "sha256:3a66f45ea236632999473d82cf5ec70e912bf9d37b46ca8ecb01bdf9f1c073a5"},
    {file = "wkw-0.1.4-py3.7-none-macosx_10_14_x86_64.whl", hash = "sha256:90915471461109deb0fad918b6fe3183a0335c2aa6fe6ef50d5b012064cc8b3e"},
    {file = "wkw-0.1.4-py3.7-none-win_amd64.whl", hash = "sha256:89664394d0262d2b3807c1b1ee455384091cd5d93298c9e88116966d45c64cd8"},
    {file = "wkw-0.1.4-py3.8-none-macosx_10_14_x86_64.whl", hash = "sha256:f00f97802fdaeee1858473df3f09e6bc3937fa51808cc6a9af198a7d7a857735"},
    {file = "wkw-0.1.4.tar.gz", hash = "sha256:a8800a30cdd606914949de2b8751bb23ecb444a27c4977b0d6b26d92ca0e2f59"},
]
wrapt = [
    {file = "wrapt-1.12.1.tar.gz", hash = "sha256:b62ffa81fb85f4332a4f609cab4ac40709470da05643a082ec1eb88e6d9b97d7"},
]
zipp = [
    {file = "zipp-3.4.0-py3-none-any.whl", hash = "sha256:102c24ef8f171fd729d46599845e95c7ab894a4cf45f5de11a44cc7444fb1108"},
    {file = "zipp-3.4.0.tar.gz", hash = "sha256:ed5eee1974372595f9e416cc7bbeeb12335201d8081ca8a0743c954d4446e5cb"},
]<|MERGE_RESOLUTION|>--- conflicted
+++ resolved
@@ -1,83 +1,54 @@
 [[package]]
-<<<<<<< HEAD
 name = "appdirs"
 version = "1.4.4"
 description = "A small Python module for determining appropriate platform-specific dirs, e.g. a \"user data dir\"."
-=======
->>>>>>> cb4f5bef
-category = "dev"
-description = "A small Python module for determining appropriate platform-specific dirs, e.g. a \"user data dir\"."
-name = "appdirs"
+category = "dev"
 optional = false
 python-versions = "*"
-version = "1.4.4"
-
-[[package]]
-category = "dev"
+
+[[package]]
+name = "astroid"
+version = "2.4.2"
 description = "An abstract syntax tree for Python with inference support."
-name = "astroid"
+category = "dev"
 optional = false
 python-versions = ">=3.5"
-version = "2.4.2"
 
 [package.dependencies]
 lazy-object-proxy = ">=1.4.0,<1.5.0"
 six = ">=1.12,<2.0"
+typed-ast = {version = ">=1.4.0,<1.5", markers = "implementation_name == \"cpython\" and python_version < \"3.8\""}
 wrapt = ">=1.11,<2.0"
 
-[package.dependencies.typed-ast]
-python = "<3.8"
-version = ">=1.4.0,<1.5"
-
-[[package]]
-<<<<<<< HEAD
+[[package]]
 name = "atomicwrites"
 version = "1.4.0"
 description = "Atomic file writes."
-=======
->>>>>>> cb4f5bef
-category = "dev"
-description = "Atomic file writes."
-marker = "sys_platform == \"win32\""
-name = "atomicwrites"
+category = "dev"
 optional = false
 python-versions = ">=2.7, !=3.0.*, !=3.1.*, !=3.2.*, !=3.3.*"
-version = "1.4.0"
-
-[[package]]
-<<<<<<< HEAD
+
+[[package]]
 name = "attrs"
 version = "20.3.0"
 description = "Classes Without Boilerplate"
-=======
->>>>>>> cb4f5bef
-category = "dev"
-description = "Classes Without Boilerplate"
-name = "attrs"
+category = "dev"
 optional = false
 python-versions = ">=2.7, !=3.0.*, !=3.1.*, !=3.2.*, !=3.3.*"
-version = "20.3.0"
-
-[package.extras]
-<<<<<<< HEAD
+
+[package.extras]
 dev = ["coverage[toml] (>=5.0.2)", "hypothesis", "pympler", "pytest (>=4.3.0)", "six", "zope.interface", "furo", "sphinx", "pre-commit"]
 docs = ["furo", "sphinx", "zope.interface"]
 tests = ["coverage[toml] (>=5.0.2)", "hypothesis", "pympler", "pytest (>=4.3.0)", "six", "zope.interface"]
 tests_no_zope = ["coverage[toml] (>=5.0.2)", "hypothesis", "pympler", "pytest (>=4.3.0)", "six"]
-=======
-dev = ["coverage (>=5.0.2)", "hypothesis", "pympler", "pytest (>=4.3.0)", "six", "zope.interface", "furo", "sphinx", "pre-commit"]
-docs = ["furo", "sphinx", "zope.interface"]
-tests = ["coverage (>=5.0.2)", "hypothesis", "pympler", "pytest (>=4.3.0)", "six", "zope.interface"]
-tests_no_zope = ["coverage (>=5.0.2)", "hypothesis", "pympler", "pytest (>=4.3.0)", "six"]
->>>>>>> cb4f5bef
-
-[[package]]
-category = "dev"
+
+[[package]]
+name = "black"
+version = "20.8b1"
 description = "The uncompromising code formatter."
-name = "black"
+category = "dev"
 optional = false
 python-versions = ">=3.6"
-version = "20.8b1"
 
 [package.dependencies]
 appdirs = "*"
@@ -89,163 +60,100 @@
 typed-ast = ">=1.4.0"
 typing-extensions = ">=3.7.4"
 
-[package.dependencies.dataclasses]
-python = "<3.7"
-version = ">=0.6"
-
 [package.extras]
 colorama = ["colorama (>=0.4.3)"]
 d = ["aiohttp (>=3.3.2)", "aiohttp-cors"]
 
 [[package]]
-<<<<<<< HEAD
 name = "certifi"
 version = "2020.12.5"
 description = "Python package for providing Mozilla's CA Bundle."
-=======
->>>>>>> cb4f5bef
-category = "main"
-description = "Python package for providing Mozilla's CA Bundle."
-name = "certifi"
+category = "main"
 optional = false
 python-versions = "*"
-version = "2020.12.5"
-
-[[package]]
-<<<<<<< HEAD
+
+[[package]]
 name = "cffi"
 version = "1.14.4"
 description = "Foreign Function Interface for Python calling C code."
-=======
->>>>>>> cb4f5bef
-category = "main"
-description = "Foreign Function Interface for Python calling C code."
-name = "cffi"
+category = "main"
 optional = false
 python-versions = "*"
-version = "1.14.4"
 
 [package.dependencies]
 pycparser = "*"
 
 [[package]]
-<<<<<<< HEAD
 name = "chardet"
 version = "4.0.0"
 description = "Universal encoding detector for Python 2 and 3"
-=======
->>>>>>> cb4f5bef
-category = "main"
-description = "Universal encoding detector for Python 2 and 3"
-name = "chardet"
+category = "main"
 optional = false
 python-versions = ">=2.7, !=3.0.*, !=3.1.*, !=3.2.*, !=3.3.*, !=3.4.*"
-<<<<<<< HEAD
-=======
-version = "4.0.0"
->>>>>>> cb4f5bef
-
-[[package]]
-category = "dev"
+
+[[package]]
+name = "click"
+version = "7.1.2"
 description = "Composable command line interface toolkit"
-name = "click"
+category = "dev"
 optional = false
 python-versions = ">=2.7, !=3.0.*, !=3.1.*, !=3.2.*, !=3.3.*, !=3.4.*"
-version = "7.1.2"
-
-[[package]]
-<<<<<<< HEAD
+
+[[package]]
 name = "cloudpickle"
 version = "1.6.0"
 description = "Extended pickling support for Python objects"
-=======
->>>>>>> cb4f5bef
-category = "main"
-description = "Extended pickling support for Python objects"
-name = "cloudpickle"
+category = "main"
 optional = false
 python-versions = ">=3.5"
-<<<<<<< HEAD
-=======
-version = "1.6.0"
->>>>>>> cb4f5bef
-
-[[package]]
-category = "main"
+
+[[package]]
+name = "cluster-tools"
+version = "1.51"
 description = "Utility library for easily distributing code execution on clusters"
-name = "cluster-tools"
+category = "main"
 optional = false
 python-versions = "*"
-version = "1.51"
 
 [package.dependencies]
 cloudpickle = "*"
 
 [[package]]
-<<<<<<< HEAD
 name = "colorama"
 version = "0.4.4"
 description = "Cross-platform colored terminal text."
-=======
->>>>>>> cb4f5bef
-category = "dev"
-description = "Cross-platform colored terminal text."
-marker = "sys_platform == \"win32\""
-name = "colorama"
+category = "dev"
 optional = false
 python-versions = ">=2.7, !=3.0.*, !=3.1.*, !=3.2.*, !=3.3.*, !=3.4.*"
-version = "0.4.4"
-
-[[package]]
-category = "main"
+
+[[package]]
+name = "cycler"
+version = "0.10.0"
 description = "Composable style cycles"
-name = "cycler"
+category = "main"
 optional = false
 python-versions = "*"
-version = "0.10.0"
 
 [package.dependencies]
 six = "*"
 
 [[package]]
-<<<<<<< HEAD
 name = "decorator"
 version = "4.4.2"
 description = "Decorators for Humans"
-=======
-category = "dev"
-description = "A backport of the dataclasses module for Python 3.6"
-marker = "python_version < \"3.7\""
-name = "dataclasses"
-optional = false
-python-versions = "*"
-version = "0.6"
-
-[[package]]
->>>>>>> cb4f5bef
-category = "main"
-description = "Decorators for Humans"
-name = "decorator"
+category = "main"
 optional = false
 python-versions = ">=2.6, !=3.0.*, !=3.1.*"
-version = "4.4.2"
-
-[[package]]
-<<<<<<< HEAD
+
+[[package]]
 name = "idna"
 version = "2.10"
 description = "Internationalized Domain Names in Applications (IDNA)"
-=======
->>>>>>> cb4f5bef
-category = "main"
-description = "Internationalized Domain Names in Applications (IDNA)"
-name = "idna"
+category = "main"
 optional = false
 python-versions = ">=2.7, !=3.0.*, !=3.1.*, !=3.2.*, !=3.3.*"
-version = "2.10"
-
-[[package]]
-<<<<<<< HEAD
+
+[[package]]
 name = "imagecodecs"
 version = "2020.12.24"
 description = "Image transformation, compression, and decompression codecs"
@@ -263,17 +171,9 @@
 name = "imageio"
 version = "2.9.0"
 description = "Library for reading and writing a wide range of image, video, scientific, and volumetric data formats."
-=======
->>>>>>> cb4f5bef
-category = "main"
-description = "Library for reading and writing a wide range of image, video, scientific, and volumetric data formats."
-name = "imageio"
+category = "main"
 optional = false
 python-versions = ">=3.5"
-<<<<<<< HEAD
-=======
-version = "2.9.0"
->>>>>>> cb4f5bef
 
 [package.dependencies]
 numpy = "*"
@@ -287,61 +187,36 @@
 itk = ["itk"]
 
 [[package]]
-<<<<<<< HEAD
 name = "importlib-metadata"
-version = "3.3.0"
+version = "3.4.0"
 description = "Read metadata from Python packages"
-=======
->>>>>>> cb4f5bef
-category = "dev"
-description = "Read metadata from Python packages"
-marker = "python_version < \"3.8\""
-name = "importlib-metadata"
+category = "dev"
 optional = false
 python-versions = ">=3.6"
-<<<<<<< HEAD
-=======
-version = "3.4.0"
->>>>>>> cb4f5bef
 
 [package.dependencies]
 typing-extensions = {version = ">=3.6.4", markers = "python_version < \"3.8\""}
 zipp = ">=0.5"
 
-[package.dependencies.typing-extensions]
-python = "<3.8"
-version = ">=3.6.4"
-
-[package.extras]
-<<<<<<< HEAD
-docs = ["sphinx", "jaraco.packaging (>=3.2)", "rst.linker (>=1.9)"]
-testing = ["pytest (>=3.5,!=3.7.3)", "pytest-checkdocs (>=1.2.3)", "pytest-flake8", "pytest-cov", "jaraco.test (>=3.2.0)", "packaging", "pep517", "pyfakefs", "flufl.flake8", "pytest-black (>=0.3.7)", "pytest-mypy", "importlib-resources (>=1.3)"]
-=======
+[package.extras]
 docs = ["sphinx", "jaraco.packaging (>=8.2)", "rst.linker (>=1.9)"]
-testing = ["pytest (>=3.5,<3.7.3 || >3.7.3)", "pytest-checkdocs (>=1.2.3)", "pytest-flake8", "pytest-cov", "pytest-enabler", "packaging", "pep517", "pyfakefs", "flufl.flake8", "pytest-black (>=0.3.7)", "pytest-mypy", "importlib-resources (>=1.3)"]
->>>>>>> cb4f5bef
-
-[[package]]
-category = "dev"
+testing = ["pytest (>=3.5,!=3.7.3)", "pytest-checkdocs (>=1.2.3)", "pytest-flake8", "pytest-cov", "pytest-enabler", "packaging", "pep517", "pyfakefs", "flufl.flake8", "pytest-black (>=0.3.7)", "pytest-mypy", "importlib-resources (>=1.3)"]
+
+[[package]]
+name = "iniconfig"
+version = "1.1.1"
 description = "iniconfig: brain-dead simple config-ini parsing"
-name = "iniconfig"
+category = "dev"
 optional = false
 python-versions = "*"
-version = "1.1.1"
-
-[[package]]
-<<<<<<< HEAD
+
+[[package]]
 name = "isort"
 version = "5.7.0"
 description = "A Python utility / library to sort Python imports."
-=======
->>>>>>> cb4f5bef
-category = "dev"
-description = "A Python utility / library to sort Python imports."
-name = "isort"
+category = "dev"
 optional = false
 python-versions = ">=3.6,<4.0"
-<<<<<<< HEAD
 
 [package.extras]
 pipfile_deprecated_finder = ["pipreqs", "requirementslib"]
@@ -349,58 +224,36 @@
 colors = ["colorama (>=0.4.3,<0.5.0)"]
 
 [[package]]
+name = "joblib"
+version = "1.0.0"
+description = "Lightweight pipelining with Python functions"
+category = "main"
+optional = false
+python-versions = ">=3.6"
+
+[[package]]
 name = "kiwisolver"
 version = "1.3.1"
 description = "A fast implementation of the Cassowary constraint solver"
-=======
-version = "5.7.0"
-
-[package.extras]
-colors = ["colorama (>=0.4.3,<0.5.0)"]
-pipfile_deprecated_finder = ["pipreqs", "requirementslib"]
-requirements_deprecated_finder = ["pipreqs", "pip-api"]
-
-[[package]]
->>>>>>> cb4f5bef
-category = "main"
-description = "Lightweight pipelining with Python functions"
-name = "joblib"
+category = "main"
 optional = false
 python-versions = ">=3.6"
-<<<<<<< HEAD
-=======
-version = "1.0.0"
-
-[[package]]
-category = "main"
-description = "A fast implementation of the Cassowary constraint solver"
-name = "kiwisolver"
-optional = false
-python-versions = ">=3.6"
-version = "1.3.1"
->>>>>>> cb4f5bef
-
-[[package]]
-category = "dev"
+
+[[package]]
+name = "lazy-object-proxy"
+version = "1.4.3"
 description = "A fast and thorough lazy object proxy."
-name = "lazy-object-proxy"
+category = "dev"
 optional = false
 python-versions = ">=2.7, !=3.0.*, !=3.1.*, !=3.2.*, !=3.3.*"
-version = "1.4.3"
-
-[[package]]
-<<<<<<< HEAD
+
+[[package]]
 name = "matplotlib"
 version = "3.3.3"
 description = "Python plotting package"
-=======
->>>>>>> cb4f5bef
-category = "main"
-description = "Python plotting package"
-name = "matplotlib"
+category = "main"
 optional = false
 python-versions = ">=3.6"
-version = "3.3.3"
 
 [package.dependencies]
 cycler = ">=0.10"
@@ -411,26 +264,20 @@
 python-dateutil = ">=2.1"
 
 [[package]]
-category = "dev"
+name = "mccabe"
+version = "0.6.1"
 description = "McCabe checker, plugin for flake8"
-name = "mccabe"
+category = "dev"
 optional = false
 python-versions = "*"
-version = "0.6.1"
-
-[[package]]
-<<<<<<< HEAD
+
+[[package]]
 name = "mypy"
 version = "0.770"
 description = "Optional static typing for Python"
-=======
->>>>>>> cb4f5bef
-category = "main"
-description = "Optional static typing for Python"
-name = "mypy"
+category = "main"
 optional = false
 python-versions = ">=3.5"
-version = "0.770"
 
 [package.dependencies]
 mypy-extensions = ">=0.4.3,<0.5.0"
@@ -441,47 +288,32 @@
 dmypy = ["psutil (>=4.0)"]
 
 [[package]]
-category = "main"
+name = "mypy-extensions"
+version = "0.4.3"
 description = "Experimental type system extensions for programs checked with the mypy typechecker."
-name = "mypy-extensions"
+category = "main"
 optional = false
 python-versions = "*"
-version = "0.4.3"
-
-[[package]]
-<<<<<<< HEAD
+
+[[package]]
 name = "natsort"
 version = "6.2.1"
 description = "Simple yet flexible natural sorting in Python."
-=======
->>>>>>> cb4f5bef
-category = "main"
-description = "Simple yet flexible natural sorting in Python."
-name = "natsort"
+category = "main"
 optional = false
 python-versions = ">=2.7, !=3.0.*, !=3.1.*, !=3.2.*, !=3.3.*"
-version = "6.2.1"
 
 [package.extras]
 fast = ["fastnumbers (>=2.0.0)"]
 icu = ["PyICU (>=1.0.0)"]
 
 [[package]]
-<<<<<<< HEAD
 name = "networkx"
 version = "2.5"
 description = "Python package for creating and manipulating graphs and networks"
-=======
->>>>>>> cb4f5bef
-category = "main"
-description = "Python package for creating and manipulating graphs and networks"
-name = "networkx"
+category = "main"
 optional = false
 python-versions = ">=3.6"
-<<<<<<< HEAD
-=======
-version = "2.5"
->>>>>>> cb4f5bef
 
 [package.dependencies]
 decorator = ">=4.3.0"
@@ -500,12 +332,12 @@
 scipy = ["scipy"]
 
 [[package]]
-category = "main"
+name = "nibabel"
+version = "2.5.1"
 description = "Access a multitude of neuroimaging data formats"
-name = "nibabel"
+category = "main"
 optional = false
 python-versions = ">=2.7,!=3.0.*,!=3.1.*,!=3.2.*,!=3.3.*"
-version = "2.5.1"
 
 [package.dependencies]
 numpy = ">=1.8"
@@ -518,212 +350,163 @@
 test = ["nose (>=0.11)"]
 
 [[package]]
-<<<<<<< HEAD
 name = "numpy"
 version = "1.19.5"
 description = "NumPy is the fundamental package for array computing with Python."
-=======
->>>>>>> cb4f5bef
-category = "main"
-description = "NumPy is the fundamental package for array computing with Python."
-name = "numpy"
+category = "main"
 optional = false
 python-versions = ">=3.6"
-<<<<<<< HEAD
 
 [[package]]
 name = "packaging"
 version = "20.8"
 description = "Core utilities for Python packages"
-=======
-version = "1.19.5"
-
-[[package]]
->>>>>>> cb4f5bef
-category = "dev"
-description = "Core utilities for Python packages"
-name = "packaging"
+category = "dev"
 optional = false
 python-versions = ">=2.7, !=3.0.*, !=3.1.*, !=3.2.*, !=3.3.*"
-version = "20.8"
 
 [package.dependencies]
 pyparsing = ">=2.0.2"
 
 [[package]]
-category = "dev"
+name = "pathspec"
+version = "0.8.1"
 description = "Utility library for gitignore style pattern matching of file paths."
-name = "pathspec"
+category = "dev"
 optional = false
 python-versions = ">=2.7, !=3.0.*, !=3.1.*, !=3.2.*, !=3.3.*, !=3.4.*"
-version = "0.8.1"
-
-[[package]]
-<<<<<<< HEAD
+
+[[package]]
 name = "pillow"
 version = "6.2.2"
 description = "Python Imaging Library (Fork)"
-=======
->>>>>>> cb4f5bef
-category = "main"
-description = "Python Imaging Library (Fork)"
-name = "pillow"
+category = "main"
 optional = false
 python-versions = ">=2.7, !=3.0.*, !=3.1.*, !=3.2.*, !=3.3.*, !=3.4.*"
-version = "6.2.2"
-
-[[package]]
-category = "dev"
+
+[[package]]
+name = "pluggy"
+version = "0.13.1"
 description = "plugin and hook calling mechanisms for python"
-name = "pluggy"
+category = "dev"
 optional = false
 python-versions = ">=2.7, !=3.0.*, !=3.1.*, !=3.2.*, !=3.3.*"
-version = "0.13.1"
-
-[package.dependencies]
-[package.dependencies.importlib-metadata]
-python = "<3.8"
-version = ">=0.12"
+
+[package.dependencies]
+importlib-metadata = {version = ">=0.12", markers = "python_version < \"3.8\""}
 
 [package.extras]
 dev = ["pre-commit", "tox"]
 
 [[package]]
-<<<<<<< HEAD
 name = "psutil"
 version = "5.8.0"
 description = "Cross-platform lib for process and system monitoring in Python."
-=======
->>>>>>> cb4f5bef
-category = "main"
-description = "Cross-platform lib for process and system monitoring in Python."
-name = "psutil"
+category = "main"
 optional = false
 python-versions = ">=2.6, !=3.0.*, !=3.1.*, !=3.2.*, !=3.3.*"
-version = "5.8.0"
 
 [package.extras]
 test = ["ipaddress", "mock", "unittest2", "enum34", "pywin32", "wmi"]
 
 [[package]]
-category = "dev"
+name = "py"
+version = "1.10.0"
 description = "library with cross-python path, ini-parsing, io, code, log facilities"
-name = "py"
+category = "dev"
 optional = false
 python-versions = ">=2.7, !=3.0.*, !=3.1.*, !=3.2.*, !=3.3.*"
-version = "1.10.0"
-
-[[package]]
-<<<<<<< HEAD
+
+[[package]]
 name = "pycparser"
 version = "2.20"
 description = "C parser in Python"
-=======
->>>>>>> cb4f5bef
-category = "main"
-description = "C parser in Python"
-name = "pycparser"
+category = "main"
 optional = false
 python-versions = ">=2.7, !=3.0.*, !=3.1.*, !=3.2.*, !=3.3.*"
-version = "2.20"
-
-[[package]]
-category = "dev"
+
+[[package]]
+name = "pylint"
+version = "2.6.0"
 description = "python code static checker"
-name = "pylint"
+category = "dev"
 optional = false
 python-versions = ">=3.5.*"
-version = "2.6.0"
 
 [package.dependencies]
 astroid = ">=2.4.0,<=2.5"
-colorama = "*"
+colorama = {version = "*", markers = "sys_platform == \"win32\""}
 isort = ">=4.2.5,<6"
 mccabe = ">=0.6,<0.7"
 toml = ">=0.7.1"
 
 [[package]]
-<<<<<<< HEAD
 name = "pyparsing"
 version = "2.4.7"
 description = "Python parsing module"
-=======
->>>>>>> cb4f5bef
-category = "main"
-description = "Python parsing module"
-name = "pyparsing"
+category = "main"
 optional = false
 python-versions = ">=2.6, !=3.0.*, !=3.1.*, !=3.2.*"
-version = "2.4.7"
-
-[[package]]
-category = "dev"
+
+[[package]]
+name = "pytest"
+version = "6.2.1"
 description = "pytest: simple powerful testing with Python"
-name = "pytest"
+category = "dev"
 optional = false
 python-versions = ">=3.6"
-version = "6.2.1"
-
-[package.dependencies]
-atomicwrites = ">=1.0"
+
+[package.dependencies]
+atomicwrites = {version = ">=1.0", markers = "sys_platform == \"win32\""}
 attrs = ">=19.2.0"
-colorama = "*"
+colorama = {version = "*", markers = "sys_platform == \"win32\""}
+importlib-metadata = {version = ">=0.12", markers = "python_version < \"3.8\""}
 iniconfig = "*"
 packaging = "*"
 pluggy = ">=0.12,<1.0.0a1"
 py = ">=1.8.2"
 toml = "*"
 
-[package.dependencies.importlib-metadata]
-python = "<3.8"
-version = ">=0.12"
-
 [package.extras]
 testing = ["argcomplete", "hypothesis (>=3.56)", "mock", "nose", "requests", "xmlschema"]
 
 [[package]]
-category = "main"
+name = "python-dateutil"
+version = "2.8.1"
 description = "Extensions to the standard Python datetime module"
-name = "python-dateutil"
+category = "main"
 optional = false
 python-versions = "!=3.0.*,!=3.1.*,!=3.2.*,>=2.7"
-version = "2.8.1"
 
 [package.dependencies]
 six = ">=1.5"
 
 [[package]]
-category = "main"
+name = "pywavelets"
+version = "1.1.1"
 description = "PyWavelets, wavelet transform module"
-name = "pywavelets"
+category = "main"
 optional = false
 python-versions = ">=3.5"
-version = "1.1.1"
 
 [package.dependencies]
 numpy = ">=1.13.3"
 
 [[package]]
-category = "dev"
+name = "regex"
+version = "2020.11.13"
 description = "Alternative regular expression module, to replace re."
-name = "regex"
+category = "dev"
 optional = false
 python-versions = "*"
-version = "2020.11.13"
-
-[[package]]
-<<<<<<< HEAD
+
+[[package]]
 name = "requests"
 version = "2.25.1"
 description = "Python HTTP for Humans."
-=======
->>>>>>> cb4f5bef
-category = "main"
-description = "Python HTTP for Humans."
-name = "requests"
+category = "main"
 optional = false
 python-versions = ">=2.7, !=3.0.*, !=3.1.*, !=3.2.*, !=3.3.*, !=3.4.*"
-version = "2.25.1"
 
 [package.dependencies]
 certifi = ">=2017.4.17"
@@ -733,62 +516,36 @@
 
 [package.extras]
 security = ["pyOpenSSL (>=0.14)", "cryptography (>=1.3.4)"]
-<<<<<<< HEAD
 socks = ["PySocks (>=1.5.6,!=1.5.7)", "win-inet-pton"]
-=======
-socks = ["PySocks (>=1.5.6,<1.5.7 || >1.5.7)", "win-inet-pton"]
->>>>>>> cb4f5bef
-
-[[package]]
-category = "main"
+
+[[package]]
+name = "scikit-image"
+version = "0.16.2"
 description = "Image processing routines for SciPy"
-name = "scikit-image"
+category = "main"
 optional = false
 python-versions = ">=3.6"
-version = "0.16.2"
-
-[package.dependencies]
-PyWavelets = ">=0.4.0"
+
+[package.dependencies]
 imageio = ">=2.3.0"
 matplotlib = ">=2.0.0,<3.0.0 || >3.0.0"
 networkx = ">=2.0"
 pillow = ">=4.3.0"
+PyWavelets = ">=0.4.0"
 scipy = ">=0.19.0"
 
 [package.extras]
-<<<<<<< HEAD
 docs = ["sphinx (>=1.3,!=1.7.8)", "numpydoc (>=0.9)", "sphinx-gallery", "sphinx-copybutton", "pytest-runner", "scikit-learn", "matplotlib (>=3.0.1)", "dask[array] (>=0.15.0)", "cloudpickle (>=0.2.1)"]
 optional = ["simpleitk", "astropy (>=1.2.0)", "tifffile", "qtpy", "pyamg", "dask[array] (>=0.15.0)", "cloudpickle (>=0.2.1)"]
 test = ["pytest (!=3.7.3)", "pytest-cov", "pytest-localserver", "flake8", "codecov"]
 
 [[package]]
-name = "scipy"
-version = "1.6.0"
-description = "SciPy: Scientific Library for Python"
-=======
-docs = ["sphinx (>=1.3,<1.7.8 || >1.7.8)", "numpydoc (>=0.9)", "sphinx-gallery", "sphinx-copybutton", "pytest-runner", "scikit-learn", "matplotlib (>=3.0.1)", "dask (>=0.15.0)", "cloudpickle (>=0.2.1)"]
-optional = ["simpleitk", "astropy (>=1.2.0)", "tifffile", "qtpy", "pyamg", "dask (>=0.15.0)", "cloudpickle (>=0.2.1)"]
-test = ["pytest (!=3.7.3)", "pytest-cov", "pytest-localserver", "flake8", "codecov"]
-
-[[package]]
->>>>>>> cb4f5bef
-category = "main"
+name = "scikit-learn"
+version = "0.24.0"
 description = "A set of python modules for machine learning and data mining"
-name = "scikit-learn"
-optional = false
-<<<<<<< HEAD
-python-versions = ">=3.7"
-
-[package.dependencies]
-numpy = ">=1.16.5"
-
-[[package]]
-name = "setuptools-scm"
-version = "3.5.0"
-description = "the blessed package to manage your versions by scm tags"
-=======
+category = "main"
+optional = false
 python-versions = ">=3.6"
-version = "0.24.0"
 
 [package.dependencies]
 joblib = ">=0.11"
@@ -803,51 +560,42 @@
 tests = ["matplotlib (>=2.1.1)", "scikit-image (>=0.13)", "pandas (>=0.25.0)", "pytest (>=5.0.1)", "pytest-cov (>=2.9.0)", "flake8 (>=3.8.2)", "mypy (>=0.770)", "pyamg (>=4.0.0)"]
 
 [[package]]
-category = "main"
+name = "scipy"
+version = "1.6.0"
 description = "SciPy: Scientific Library for Python"
-name = "scipy"
-optional = false
-python-versions = ">=3.6"
-version = "1.5.4"
-
-[package.dependencies]
-numpy = ">=1.14.5"
-
-[[package]]
->>>>>>> cb4f5bef
-category = "dev"
+category = "main"
+optional = false
+python-versions = ">=3.7"
+
+[package.dependencies]
+numpy = ">=1.16.5"
+
+[[package]]
+name = "setuptools-scm"
+version = "3.5.0"
 description = "the blessed package to manage your versions by scm tags"
-name = "setuptools-scm"
+category = "dev"
 optional = false
 python-versions = ">=2.7, !=3.0.*, !=3.1.*, !=3.2.*, !=3.3.*"
-version = "3.5.0"
 
 [package.extras]
 toml = ["toml"]
 
-[package.extras]
-toml = ["toml"]
-
-[[package]]
-<<<<<<< HEAD
+[[package]]
 name = "six"
 version = "1.15.0"
-=======
-category = "main"
->>>>>>> cb4f5bef
 description = "Python 2 and 3 compatibility utilities"
-name = "six"
+category = "main"
 optional = false
 python-versions = ">=2.7, !=3.0.*, !=3.1.*, !=3.2.*"
-version = "1.15.0"
-
-[[package]]
-category = "main"
+
+[[package]]
+name = "threadpoolctl"
+version = "2.1.0"
 description = "threadpoolctl"
-name = "threadpoolctl"
-optional = false
-<<<<<<< HEAD
-python-versions = ">=2.7, !=3.0.*, !=3.1.*, !=3.2.*"
+category = "main"
+optional = false
+python-versions = ">=3.5"
 
 [[package]]
 name = "tifffile"
@@ -862,57 +610,38 @@
 
 [package.extras]
 all = ["imagecodecs (>=2020.5.30)", "matplotlib (>=3.2)", "lxml"]
-=======
-python-versions = ">=3.5"
-version = "2.1.0"
->>>>>>> cb4f5bef
-
-[[package]]
-category = "dev"
+
+[[package]]
+name = "toml"
+version = "0.10.2"
 description = "Python Library for Tom's Obvious, Minimal Language"
-name = "toml"
+category = "dev"
 optional = false
 python-versions = ">=2.6, !=3.0.*, !=3.1.*, !=3.2.*"
-version = "0.10.2"
-
-[[package]]
-<<<<<<< HEAD
+
+[[package]]
 name = "typed-ast"
 version = "1.4.2"
 description = "a fork of Python 2 and 3 ast modules with type comment support"
-=======
->>>>>>> cb4f5bef
-category = "main"
-description = "a fork of Python 2 and 3 ast modules with type comment support"
-name = "typed-ast"
+category = "main"
 optional = false
 python-versions = "*"
-version = "1.4.2"
-
-[[package]]
-category = "main"
+
+[[package]]
+name = "typing-extensions"
+version = "3.7.4.3"
 description = "Backported and Experimental Type Hints for Python 3.5+"
-name = "typing-extensions"
+category = "main"
 optional = false
 python-versions = "*"
-version = "3.7.4.3"
-
-[[package]]
-<<<<<<< HEAD
+
+[[package]]
 name = "urllib3"
 version = "1.26.2"
 description = "HTTP library with thread-safe connection pooling, file post, and more."
-=======
->>>>>>> cb4f5bef
-category = "main"
-description = "HTTP library with thread-safe connection pooling, file post, and more."
-name = "urllib3"
+category = "main"
 optional = false
 python-versions = ">=2.7, !=3.0.*, !=3.1.*, !=3.2.*, !=3.3.*, !=3.4.*, <4"
-<<<<<<< HEAD
-=======
-version = "1.26.2"
->>>>>>> cb4f5bef
 
 [package.extras]
 brotli = ["brotlipy (>=0.6.0)"]
@@ -920,45 +649,32 @@
 socks = ["PySocks (>=1.5.6,!=1.5.7,<2.0)"]
 
 [[package]]
-category = "main"
+name = "wkw"
+version = "0.1.4"
 description = ""
-name = "wkw"
+category = "main"
 optional = false
 python-versions = "*"
-version = "0.1.4"
 
 [package.dependencies]
 cffi = "*"
 numpy = "*"
 
 [[package]]
-<<<<<<< HEAD
 name = "wrapt"
 version = "1.12.1"
 description = "Module for decorators, wrappers and monkey patching."
-=======
->>>>>>> cb4f5bef
-category = "dev"
-description = "Module for decorators, wrappers and monkey patching."
-name = "wrapt"
+category = "dev"
 optional = false
 python-versions = "*"
-version = "1.12.1"
-
-[[package]]
-<<<<<<< HEAD
+
+[[package]]
 name = "zipp"
 version = "3.4.0"
 description = "Backport of pathlib-compatible object wrapper for zip files"
-=======
->>>>>>> cb4f5bef
-category = "dev"
-description = "Backport of pathlib-compatible object wrapper for zip files"
-marker = "python_version < \"3.8\""
-name = "zipp"
+category = "dev"
 optional = false
 python-versions = ">=3.6"
-<<<<<<< HEAD
 
 [package.extras]
 docs = ["sphinx", "jaraco.packaging (>=3.2)", "rst.linker (>=1.9)"]
@@ -967,19 +683,7 @@
 [metadata]
 lock-version = "1.1"
 python-versions = "^3.7"
-content-hash = "f54965e8c4372ef9732a57447abbc06250152df33941d52f3d2a24adae003122"
-=======
-version = "3.4.0"
-
-[package.extras]
-docs = ["sphinx", "jaraco.packaging (>=3.2)", "rst.linker (>=1.9)"]
-testing = ["pytest (>=3.5,<3.7.3 || >3.7.3)", "pytest-checkdocs (>=1.2.3)", "pytest-flake8", "pytest-cov", "jaraco.test (>=3.2.0)", "jaraco.itertools", "func-timeout", "pytest-black (>=0.3.7)", "pytest-mypy"]
-
-[metadata]
-content-hash = "0d4e6e490bf9035d495d0b352f0ac3080c83b8b8ca00e4d7bcbbfd6d719e6cc8"
-lock-version = "1.0"
-python-versions = "^3.6"
->>>>>>> cb4f5bef
+content-hash = "b248c6f0082d400daf4c7efcee36bb7815bb8cd3398fb132f65dbf26110c1d84"
 
 [metadata.files]
 appdirs = [
@@ -1066,13 +770,6 @@
     {file = "cycler-0.10.0-py2.py3-none-any.whl", hash = "sha256:1d8a5ae1ff6c5cf9b93e8811e581232ad8920aeec647c37316ceac982b08cb2d"},
     {file = "cycler-0.10.0.tar.gz", hash = "sha256:cd7b2d1018258d7247a71425e9f26463dfb444d411c39569972f4ce586b0c9d8"},
 ]
-<<<<<<< HEAD
-=======
-dataclasses = [
-    {file = "dataclasses-0.6-py3-none-any.whl", hash = "sha256:454a69d788c7fda44efd71e259be79577822f5e3f53f029a22d08004e951dc9f"},
-    {file = "dataclasses-0.6.tar.gz", hash = "sha256:6988bd2b895eef432d562370bb707d540f32f7360ab13da45340101bc2307d84"},
-]
->>>>>>> cb4f5bef
 decorator = [
     {file = "decorator-4.4.2-py2.py3-none-any.whl", hash = "sha256:41fa54c2a0cc4ba648be4fd43cff00aedf5b9465c9bf18d64325bc225f08f760"},
     {file = "decorator-4.4.2.tar.gz", hash = "sha256:e3a62f0520172440ca0dcc823749319382e377f37f140a0b99ef45fecb84bfe7"},
@@ -1080,7 +777,6 @@
 idna = [
     {file = "idna-2.10-py2.py3-none-any.whl", hash = "sha256:b97d804b1e9b523befed77c48dacec60e6dcb0b5391d57af6a65a312a90648c0"},
     {file = "idna-2.10.tar.gz", hash = "sha256:b307872f855b18632ce0c21c5e45be78c0ea7ae4c15c828c20788b26921eb3f6"},
-<<<<<<< HEAD
 ]
 imagecodecs = [
     {file = "imagecodecs-2020.12.24-cp37-cp37m-macosx_10_14_x86_64.whl", hash = "sha256:cbab499b936fba7ea6785d5e29302f65f6e6775eb85ff3789d43a4f32e05ddef"},
@@ -1106,21 +802,14 @@
     {file = "imagecodecs-2020.12.24-cp39-cp39-win_amd64.whl", hash = "sha256:b5fdfa68c4b46e1ef4c80747e3caec57c4cc434704019dcf5ddc265e957dcd86"},
     {file = "imagecodecs-2020.12.24-pp37-pypy37_pp73-win32.whl", hash = "sha256:4edde922c1fb4184d53d46fd597388ffa62a3f67c6afbd6508b8d0041a55eeab"},
     {file = "imagecodecs-2020.12.24.tar.gz", hash = "sha256:bcfb909c38fc0460f24ab75f58c643f2c50a10d0fa49ac07d5ea7b780765e7bd"},
-=======
->>>>>>> cb4f5bef
 ]
 imageio = [
     {file = "imageio-2.9.0-py3-none-any.whl", hash = "sha256:3604d751f03002e8e0e7650aa71d8d9148144a87daf17cb1f3228e80747f2e6b"},
     {file = "imageio-2.9.0.tar.gz", hash = "sha256:52ddbaeca2dccf53ba2d6dec5676ca7bc3b2403ef8b37f7da78b7654bb3e10f0"},
 ]
 importlib-metadata = [
-<<<<<<< HEAD
-    {file = "importlib_metadata-3.3.0-py3-none-any.whl", hash = "sha256:bf792d480abbd5eda85794e4afb09dd538393f7d6e6ffef6e9f03d2014cf9450"},
-    {file = "importlib_metadata-3.3.0.tar.gz", hash = "sha256:5c5a2720817414a6c41f0a49993908068243ae02c1635a228126519b509c8aed"},
-=======
     {file = "importlib_metadata-3.4.0-py3-none-any.whl", hash = "sha256:ace61d5fc652dc280e7b6b4ff732a9c2d40db2c0f92bc6cb74e07b73d53a1771"},
     {file = "importlib_metadata-3.4.0.tar.gz", hash = "sha256:fa5daa4477a7414ae34e95942e4dd07f62adf589143c875c133c1e53c4eff38d"},
->>>>>>> cb4f5bef
 ]
 iniconfig = [
     {file = "iniconfig-1.1.1-py2.py3-none-any.whl", hash = "sha256:011e24c64b7f47f6ebd835bb12a743f2fbe9a26d4cecaa7f53bc4f35ee9da8b3"},
@@ -1129,13 +818,10 @@
 isort = [
     {file = "isort-5.7.0-py3-none-any.whl", hash = "sha256:fff4f0c04e1825522ce6949973e83110a6e907750cd92d128b0d14aaaadbffdc"},
     {file = "isort-5.7.0.tar.gz", hash = "sha256:c729845434366216d320e936b8ad6f9d681aab72dc7cbc2d51bedc3582f3ad1e"},
-<<<<<<< HEAD
-=======
 ]
 joblib = [
     {file = "joblib-1.0.0-py3-none-any.whl", hash = "sha256:75ead23f13484a2a414874779d69ade40d4fa1abe62b222a23cd50d4bc822f6f"},
     {file = "joblib-1.0.0.tar.gz", hash = "sha256:7ad866067ac1fdec27d51c8678ea760601b70e32ff1881d4dc8e1171f2b64b24"},
->>>>>>> cb4f5bef
 ]
 kiwisolver = [
     {file = "kiwisolver-1.3.1-cp36-cp36m-macosx_10_9_x86_64.whl", hash = "sha256:fd34fbbfbc40628200730bc1febe30631347103fc8d3d4fa012c21ab9c11eca9"},
@@ -1401,18 +1087,27 @@
     {file = "PyWavelets-1.1.1-cp36-cp36m-macosx_10_9_x86_64.whl", hash = "sha256:7947e51ca05489b85928af52a34fe67022ab5b81d4ae32a4109a99e883a0635e"},
     {file = "PyWavelets-1.1.1-cp36-cp36m-manylinux1_i686.whl", hash = "sha256:9e2528823ccf5a0a1d23262dfefe5034dce89cd84e4e124dc553dfcdf63ebb92"},
     {file = "PyWavelets-1.1.1-cp36-cp36m-manylinux1_x86_64.whl", hash = "sha256:80b924edbc012ded8aa8b91cb2fd6207fb1a9a3a377beb4049b8a07445cec6f0"},
+    {file = "PyWavelets-1.1.1-cp36-cp36m-manylinux2014_aarch64.whl", hash = "sha256:c2a799e79cee81a862216c47e5623c97b95f1abee8dd1f9eed736df23fb653fb"},
     {file = "PyWavelets-1.1.1-cp36-cp36m-win32.whl", hash = "sha256:d510aef84d9852653d079c84f2f81a82d5d09815e625f35c95714e7364570ad4"},
     {file = "PyWavelets-1.1.1-cp36-cp36m-win_amd64.whl", hash = "sha256:889d4c5c5205a9c90118c1980df526857929841df33e4cd1ff1eff77c6817a65"},
     {file = "PyWavelets-1.1.1-cp37-cp37m-macosx_10_9_x86_64.whl", hash = "sha256:68b5c33741d26c827074b3d8f0251de1c3019bb9567b8d303eb093c822ce28f1"},
     {file = "PyWavelets-1.1.1-cp37-cp37m-manylinux1_i686.whl", hash = "sha256:18a51b3f9416a2ae6e9a35c4af32cf520dd7895f2b69714f4aa2f4342fca47f9"},
     {file = "PyWavelets-1.1.1-cp37-cp37m-manylinux1_x86_64.whl", hash = "sha256:cfe79844526dd92e3ecc9490b5031fca5f8ab607e1e858feba232b1b788ff0ea"},
+    {file = "PyWavelets-1.1.1-cp37-cp37m-manylinux2014_aarch64.whl", hash = "sha256:2f7429eeb5bf9c7068002d0d7f094ed654c77a70ce5e6198737fd68ab85f8311"},
     {file = "PyWavelets-1.1.1-cp37-cp37m-win32.whl", hash = "sha256:720dbcdd3d91c6dfead79c80bf8b00a1d8aa4e5d551dc528c6d5151e4efc3403"},
     {file = "PyWavelets-1.1.1-cp37-cp37m-win_amd64.whl", hash = "sha256:bc5e87b72371da87c9bebc68e54882aada9c3114e640de180f62d5da95749cd3"},
     {file = "PyWavelets-1.1.1-cp38-cp38-macosx_10_9_x86_64.whl", hash = "sha256:98b2669c5af842a70cfab33a7043fcb5e7535a690a00cd251b44c9be0be418e5"},
     {file = "PyWavelets-1.1.1-cp38-cp38-manylinux1_i686.whl", hash = "sha256:e02a0558e0c2ac8b8bbe6a6ac18c136767ec56b96a321e0dfde2173adfa5a504"},
     {file = "PyWavelets-1.1.1-cp38-cp38-manylinux1_x86_64.whl", hash = "sha256:6162dc0ae04669ea04b4b51420777b9ea2d30b0a9d02901b2a3b4d61d159c2e9"},
+    {file = "PyWavelets-1.1.1-cp38-cp38-manylinux2014_aarch64.whl", hash = "sha256:39c74740718e420d38c78ca4498568fa57976d78d5096277358e0fa9629a7aea"},
     {file = "PyWavelets-1.1.1-cp38-cp38-win32.whl", hash = "sha256:79f5b54f9dc353e5ee47f0c3f02bebd2c899d49780633aa771fed43fa20b3149"},
     {file = "PyWavelets-1.1.1-cp38-cp38-win_amd64.whl", hash = "sha256:935ff247b8b78bdf77647fee962b1cc208c51a7b229db30b9ba5f6da3e675178"},
+    {file = "PyWavelets-1.1.1-cp39-cp39-macosx_10_9_x86_64.whl", hash = "sha256:6ebfefebb5c6494a3af41ad8c60248a95da267a24b79ed143723d4502b1fe4d7"},
+    {file = "PyWavelets-1.1.1-cp39-cp39-manylinux1_i686.whl", hash = "sha256:6bc78fb9c42a716309b4ace56f51965d8b5662c3ba19d4591749f31773db1125"},
+    {file = "PyWavelets-1.1.1-cp39-cp39-manylinux1_x86_64.whl", hash = "sha256:411e17ca6ed8cf5e18a7ca5ee06a91c25800cc6c58c77986202abf98d749273a"},
+    {file = "PyWavelets-1.1.1-cp39-cp39-manylinux2014_aarch64.whl", hash = "sha256:83c5e3eb78ce111c2f0b45f46106cc697c3cb6c4e5f51308e1f81b512c70c8fb"},
+    {file = "PyWavelets-1.1.1-cp39-cp39-win32.whl", hash = "sha256:2b634a54241c190ee989a4af87669d377b37c91bcc9cf0efe33c10ff847f7841"},
+    {file = "PyWavelets-1.1.1-cp39-cp39-win_amd64.whl", hash = "sha256:732bab78435c48be5d6bc75486ef629d7c8f112e07b313bf1f1a2220ab437277"},
     {file = "PyWavelets-1.1.1.tar.gz", hash = "sha256:1a64b40f6acb4ffbaccce0545d7fc641744f95351f62e4c6aaa40549326008c9"},
 ]
 regex = [
@@ -1507,7 +1202,6 @@
     {file = "scikit_learn-0.24.0-cp39-cp39-win_amd64.whl", hash = "sha256:490436b44b3a1957cb625e871764b0aa330b34cc416aea4abc6c38ca63d0d682"},
 ]
 scipy = [
-<<<<<<< HEAD
     {file = "scipy-1.6.0-cp37-cp37m-macosx_10_9_x86_64.whl", hash = "sha256:3d4303e3e21d07d9557b26a1707bb9fc065510ee8501c9bf22a0157249a82fd0"},
     {file = "scipy-1.6.0-cp37-cp37m-manylinux1_i686.whl", hash = "sha256:1bc5b446600c4ff7ab36bade47180673141322f0febaa555f1c433fe04f2a0e3"},
     {file = "scipy-1.6.0-cp37-cp37m-manylinux1_x86_64.whl", hash = "sha256:8840a9adb4ede3751f49761653d3ebf664f25195fdd42ada394ffea8903dd51d"},
@@ -1527,33 +1221,6 @@
     {file = "scipy-1.6.0-cp39-cp39-win32.whl", hash = "sha256:cdbc47628184a0ebeb5c08f1892614e1bd4a51f6e0d609c6eed253823a960f5b"},
     {file = "scipy-1.6.0-cp39-cp39-win_amd64.whl", hash = "sha256:313785c4dab65060f9648112d025f6d2fec69a8a889c714328882d678a95f053"},
     {file = "scipy-1.6.0.tar.gz", hash = "sha256:cb6dc9f82dfd95f6b9032a8d7ea70efeeb15d5b5fd6ed4e8537bb3c673580566"},
-=======
-    {file = "scipy-1.5.4-cp36-cp36m-macosx_10_9_x86_64.whl", hash = "sha256:4f12d13ffbc16e988fa40809cbbd7a8b45bc05ff6ea0ba8e3e41f6f4db3a9e47"},
-    {file = "scipy-1.5.4-cp36-cp36m-manylinux1_i686.whl", hash = "sha256:a254b98dbcc744c723a838c03b74a8a34c0558c9ac5c86d5561703362231107d"},
-    {file = "scipy-1.5.4-cp36-cp36m-manylinux1_x86_64.whl", hash = "sha256:368c0f69f93186309e1b4beb8e26d51dd6f5010b79264c0f1e9ca00cd92ea8c9"},
-    {file = "scipy-1.5.4-cp36-cp36m-manylinux2014_aarch64.whl", hash = "sha256:4598cf03136067000855d6b44d7a1f4f46994164bcd450fb2c3d481afc25dd06"},
-    {file = "scipy-1.5.4-cp36-cp36m-win32.whl", hash = "sha256:e98d49a5717369d8241d6cf33ecb0ca72deee392414118198a8e5b4c35c56340"},
-    {file = "scipy-1.5.4-cp36-cp36m-win_amd64.whl", hash = "sha256:65923bc3809524e46fb7eb4d6346552cbb6a1ffc41be748535aa502a2e3d3389"},
-    {file = "scipy-1.5.4-cp37-cp37m-macosx_10_9_x86_64.whl", hash = "sha256:9ad4fcddcbf5dc67619379782e6aeef41218a79e17979aaed01ed099876c0e62"},
-    {file = "scipy-1.5.4-cp37-cp37m-manylinux1_i686.whl", hash = "sha256:f87b39f4d69cf7d7529d7b1098cb712033b17ea7714aed831b95628f483fd012"},
-    {file = "scipy-1.5.4-cp37-cp37m-manylinux1_x86_64.whl", hash = "sha256:25b241034215247481f53355e05f9e25462682b13bd9191359075682adcd9554"},
-    {file = "scipy-1.5.4-cp37-cp37m-manylinux2014_aarch64.whl", hash = "sha256:fa789583fc94a7689b45834453fec095245c7e69c58561dc159b5d5277057e4c"},
-    {file = "scipy-1.5.4-cp37-cp37m-win32.whl", hash = "sha256:d6d25c41a009e3c6b7e757338948d0076ee1dd1770d1c09ec131f11946883c54"},
-    {file = "scipy-1.5.4-cp37-cp37m-win_amd64.whl", hash = "sha256:2c872de0c69ed20fb1a9b9cf6f77298b04a26f0b8720a5457be08be254366c6e"},
-    {file = "scipy-1.5.4-cp38-cp38-macosx_10_9_x86_64.whl", hash = "sha256:e360cb2299028d0b0d0f65a5c5e51fc16a335f1603aa2357c25766c8dab56938"},
-    {file = "scipy-1.5.4-cp38-cp38-manylinux1_i686.whl", hash = "sha256:3397c129b479846d7eaa18f999369a24322d008fac0782e7828fa567358c36ce"},
-    {file = "scipy-1.5.4-cp38-cp38-manylinux1_x86_64.whl", hash = "sha256:168c45c0c32e23f613db7c9e4e780bc61982d71dcd406ead746c7c7c2f2004ce"},
-    {file = "scipy-1.5.4-cp38-cp38-manylinux2014_aarch64.whl", hash = "sha256:213bc59191da2f479984ad4ec39406bf949a99aba70e9237b916ce7547b6ef42"},
-    {file = "scipy-1.5.4-cp38-cp38-win32.whl", hash = "sha256:634568a3018bc16a83cda28d4f7aed0d803dd5618facb36e977e53b2df868443"},
-    {file = "scipy-1.5.4-cp38-cp38-win_amd64.whl", hash = "sha256:b03c4338d6d3d299e8ca494194c0ae4f611548da59e3c038813f1a43976cb437"},
-    {file = "scipy-1.5.4-cp39-cp39-macosx_10_9_x86_64.whl", hash = "sha256:3d5db5d815370c28d938cf9b0809dade4acf7aba57eaf7ef733bfedc9b2474c4"},
-    {file = "scipy-1.5.4-cp39-cp39-manylinux1_i686.whl", hash = "sha256:6b0ceb23560f46dd236a8ad4378fc40bad1783e997604ba845e131d6c680963e"},
-    {file = "scipy-1.5.4-cp39-cp39-manylinux1_x86_64.whl", hash = "sha256:ed572470af2438b526ea574ff8f05e7f39b44ac37f712105e57fc4d53a6fb660"},
-    {file = "scipy-1.5.4-cp39-cp39-manylinux2014_aarch64.whl", hash = "sha256:8c8d6ca19c8497344b810b0b0344f8375af5f6bb9c98bd42e33f747417ab3f57"},
-    {file = "scipy-1.5.4-cp39-cp39-win32.whl", hash = "sha256:d84cadd7d7998433334c99fa55bcba0d8b4aeff0edb123b2a1dfcface538e474"},
-    {file = "scipy-1.5.4-cp39-cp39-win_amd64.whl", hash = "sha256:cc1f78ebc982cd0602c9a7615d878396bec94908db67d4ecddca864d049112f2"},
-    {file = "scipy-1.5.4.tar.gz", hash = "sha256:4a453d5e5689de62e5d38edf40af3f17560bfd63c9c5bd228c18c1f99afa155b"},
->>>>>>> cb4f5bef
 ]
 setuptools-scm = [
     {file = "setuptools_scm-3.5.0-py2.7.egg", hash = "sha256:fa6511072840d7eaad3ea36cc8849f437fefd85b32499a7f6026cba16ebbf63a"},
@@ -1568,15 +1235,13 @@
     {file = "six-1.15.0-py2.py3-none-any.whl", hash = "sha256:8b74bedcbbbaca38ff6d7491d76f2b06b3592611af620f8426e82dddb04a5ced"},
     {file = "six-1.15.0.tar.gz", hash = "sha256:30639c035cdb23534cd4aa2dd52c3bf48f06e5f4a941509c8bafd8ce11080259"},
 ]
-<<<<<<< HEAD
+threadpoolctl = [
+    {file = "threadpoolctl-2.1.0-py3-none-any.whl", hash = "sha256:38b74ca20ff3bb42caca8b00055111d74159ee95c4370882bbff2b93d24da725"},
+    {file = "threadpoolctl-2.1.0.tar.gz", hash = "sha256:ddc57c96a38beb63db45d6c159b5ab07b6bced12c45a1f07b2b92f272aebfa6b"},
+]
 tifffile = [
     {file = "tifffile-2020.12.8-py3-none-any.whl", hash = "sha256:78e7fe7d27fdd3fbd67cc95aaa8265c43b942170bd2473b1d587dcc849822892"},
     {file = "tifffile-2020.12.8.tar.gz", hash = "sha256:6c65c3997a21cad40349921e557a383fd5f0ebd728f5e91fa6c8f8f9e45c4bbd"},
-=======
-threadpoolctl = [
-    {file = "threadpoolctl-2.1.0-py3-none-any.whl", hash = "sha256:38b74ca20ff3bb42caca8b00055111d74159ee95c4370882bbff2b93d24da725"},
-    {file = "threadpoolctl-2.1.0.tar.gz", hash = "sha256:ddc57c96a38beb63db45d6c159b5ab07b6bced12c45a1f07b2b92f272aebfa6b"},
->>>>>>> cb4f5bef
 ]
 toml = [
     {file = "toml-0.10.2-py2.py3-none-any.whl", hash = "sha256:806143ae5bfb6a3c6e736a764057db0e6a0e05e338b5630894a5f779cabb4f9b"},
