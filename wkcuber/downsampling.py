--- conflicted
+++ resolved
@@ -96,412 +96,6 @@
     return parser
 
 
-<<<<<<< HEAD
-def downsample(
-    source_wkw_info: WkwDatasetInfo,
-    target_wkw_info: WkwDatasetInfo,
-    source_mag: Mag,
-    target_mag: Mag,
-    interpolation_mode: InterpolationModes,
-    compress: bool,
-    buffer_edge_len: int = None,
-    args: Namespace = None,
-) -> None:
-    assert source_mag < target_mag
-    logging.info("Downsampling mag {} from mag {}".format(target_mag, source_mag))
-
-    mag_factors = [
-        t // s for (t, s) in zip(target_mag.to_array(), source_mag.to_array())
-    ]
-    # Detect the cubes that we want to downsample
-    source_cube_addresses = cube_addresses(source_wkw_info)
-
-    target_cube_addresses = list(
-        set(
-            tuple(dim // mag_factor for (dim, mag_factor) in zip(xyz, mag_factors))
-            for xyz in source_cube_addresses
-        )
-    )
-    target_cube_addresses.sort()
-    with open_wkw(source_wkw_info) as source_wkw:
-        if buffer_edge_len is None:
-            buffer_edge_len = determine_buffer_edge_len(source_wkw)
-        logging.debug(
-            "Found source cubes: count={} size={} min={} max={}".format(
-                len(source_cube_addresses),
-                (buffer_edge_len,) * 3,
-                min(source_cube_addresses),
-                max(source_cube_addresses),
-            )
-        )
-        logging.debug(
-            "Found target cubes: count={} size={} min={} max={}".format(
-                len(target_cube_addresses),
-                (buffer_edge_len,) * 3,
-                min(target_cube_addresses),
-                max(target_cube_addresses),
-            )
-        )
-
-    with open_wkw(source_wkw_info) as source_wkw:
-        num_channels = source_wkw.header.num_channels
-        header_block_type = (
-            wkw.Header.BLOCK_TYPE_LZ4HC if compress else wkw.Header.BLOCK_TYPE_RAW
-        )
-
-        extend_wkw_dataset_info_header(
-            target_wkw_info,
-            num_channels=num_channels,
-            file_len=source_wkw.header.file_len,
-            block_type=header_block_type,
-        )
-
-        ensure_wkw(target_wkw_info)
-
-    with get_executor_for_args(args) as executor:
-        job_args = []
-        voxel_count_per_cube = (
-            source_wkw.header.file_len * source_wkw.header.block_len
-        ) ** 3
-        job_count_per_log = math.ceil(
-            1024 ** 3 / voxel_count_per_cube
-        )  # log every gigavoxel of processed data
-        for i, target_cube_xyz in enumerate(target_cube_addresses):
-            use_logging = i % job_count_per_log == 0
-
-            job_args.append(
-                (
-                    source_wkw_info,
-                    target_wkw_info,
-                    mag_factors,
-                    interpolation_mode,
-                    target_cube_xyz,
-                    buffer_edge_len,
-                    compress,
-                    use_logging,
-                )
-            )
-        wait_and_ensure_success(executor.map_to_futures(downsample_cube_job, job_args))
-
-    logging.info("Mag {0} successfully cubed".format(target_mag))
-
-
-def downsample_cube_job(
-    args: Tuple[
-        WkwDatasetInfo,
-        WkwDatasetInfo,
-        List[int],
-        InterpolationModes,
-        Tuple[int, int, int],
-        int,
-        bool,
-        bool,
-    ]
-) -> None:
-    (
-        source_wkw_info,
-        target_wkw_info,
-        mag_factors,
-        interpolation_mode,
-        target_cube_xyz,
-        buffer_edge_len,
-        compress,
-        use_logging,
-    ) = args
-
-    if use_logging:
-        logging.info("Downsampling of {}".format(target_cube_xyz))
-
-    try:
-        if use_logging:
-            time_start("Downsampling of {}".format(target_cube_xyz))
-        header_block_type = (
-            wkw.Header.BLOCK_TYPE_LZ4HC if compress else wkw.Header.BLOCK_TYPE_RAW
-        )
-
-        with open_wkw(source_wkw_info) as source_wkw:
-            num_channels = source_wkw.header.num_channels
-            source_dtype = source_wkw.header.voxel_type
-
-            extend_wkw_dataset_info_header(
-                target_wkw_info,
-                voxel_type=source_dtype,
-                num_channels=num_channels,
-                file_len=source_wkw.header.file_len,
-                block_type=header_block_type,
-            )
-
-            with open_wkw(target_wkw_info) as target_wkw:
-                wkw_cubelength = (
-                    source_wkw.header.file_len * source_wkw.header.block_len
-                )
-                shape = (num_channels,) + (wkw_cubelength,) * 3
-                file_buffer = np.zeros(shape, source_dtype)
-                tile_length = buffer_edge_len
-                tile_count_per_dim = wkw_cubelength // tile_length
-
-                assert (
-                    wkw_cubelength % buffer_edge_len == 0
-                ), "buffer_cube_size must be a divisor of wkw cube length"
-
-                tile_indices = list(range(0, tile_count_per_dim))
-                tiles = product(tile_indices, tile_indices, tile_indices)
-                file_offset = wkw_cubelength * np.array(target_cube_xyz)
-
-                for tile in tiles:
-                    target_offset = np.array(
-                        tile
-                    ) * tile_length + wkw_cubelength * np.array(target_cube_xyz)
-                    source_offset = mag_factors * target_offset
-
-                    # Read source buffer
-                    cube_buffer_channels = source_wkw.read(
-                        source_offset,
-                        (wkw_cubelength * np.array(mag_factors) // tile_count_per_dim),
-                    )
-
-                    for channel_index in range(num_channels):
-                        cube_buffer = cube_buffer_channels[channel_index]
-
-                        if not np.all(cube_buffer == 0):
-                            # Downsample the buffer
-
-                            data_cube = downsample_cube(
-                                cube_buffer, mag_factors, interpolation_mode
-                            )
-
-                            buffer_offset = target_offset - file_offset
-                            buffer_end = buffer_offset + tile_length
-
-                            file_buffer[
-                                channel_index,
-                                buffer_offset[0] : buffer_end[0],
-                                buffer_offset[1] : buffer_end[1],
-                                buffer_offset[2] : buffer_end[2],
-                            ] = data_cube
-
-                # Write the downsampled buffer to target
-                target_wkw.write(file_offset, file_buffer)
-        if use_logging:
-            time_stop("Downsampling of {}".format(target_cube_xyz))
-
-    except Exception as exc:
-        logging.error("Downsampling of {} failed with {}".format(target_cube_xyz, exc))
-        raise exc
-
-
-def non_linear_filter_3d(
-    data: np.ndarray, factors: List[int], func: Callable[[np.ndarray], np.ndarray]
-) -> np.ndarray:
-    ds = data.shape
-    assert not any((d % factor > 0 for (d, factor) in zip(ds, factors)))
-    data = data.reshape((ds[0], factors[1], ds[1] // factors[1], ds[2]), order="F")
-    data = data.swapaxes(0, 1)
-    data = data.reshape(
-        (
-            factors[0] * factors[1],
-            ds[0] * ds[1] // (factors[0] * factors[1]),
-            factors[2],
-            ds[2] // factors[2],
-        ),
-        order="F",
-    )
-    data = data.swapaxes(2, 1)
-    data = data.reshape(
-        (
-            factors[0] * factors[1] * factors[2],
-            (ds[0] * ds[1] * ds[2]) // (factors[0] * factors[1] * factors[2]),
-        ),
-        order="F",
-    )
-    data = func(data)
-    data = data.reshape(
-        (ds[0] // factors[0], ds[1] // factors[1], ds[2] // factors[2]), order="F"
-    )
-    return data
-
-
-def linear_filter_3d(data: np.ndarray, factors: List[int], order: int) -> np.ndarray:
-    factors_np = np.array(factors)
-
-    if not np.all(factors_np == factors[0]):
-        logging.debug(
-            "the selected filtering strategy does not support anisotropic downsampling. Selecting {} as uniform downsampling factor".format(
-                factors[0]
-            )
-        )
-    factor = factors[0]
-
-    ds = data.shape
-    assert not any((d % factor > 0 for d in ds))
-    return zoom(
-        data,
-        1 / factor,
-        output=data.dtype,
-        # 0: nearest
-        # 1: bilinear
-        # 2: bicubic
-        order=order,
-        # this does not mean nearest interpolation,
-        # it corresponds to how the borders are treated.
-        mode="nearest",
-        prefilter=True,
-    )
-
-
-def _max(x: np.ndarray) -> np.ndarray:
-    return np.max(x, axis=0)
-
-
-def _min(x: np.ndarray) -> np.ndarray:
-    return np.min(x, axis=0)
-
-
-def _median(x: np.ndarray) -> np.ndarray:
-    return np.median(x, axis=0).astype(x.dtype)
-
-
-def _mode(x: np.ndarray) -> np.ndarray:
-    """
-    Fast mode implementation from: https://stackoverflow.com/a/35674754
-    """
-    # Check inputs
-    ndim = x.ndim
-    axis = 0
-    # Sort array
-    sort = np.sort(x, axis=axis)
-    # Create array to transpose along the axis and get padding shape
-    transpose = np.roll(np.arange(ndim)[::-1], axis)
-    shape = list(sort.shape)
-    shape[axis] = 1
-    # Create a boolean array along strides of unique values
-    strides = (
-        np.concatenate(
-            [
-                np.zeros(shape=shape, dtype="bool"),
-                np.diff(sort, axis=axis) == 0,
-                np.zeros(shape=shape, dtype="bool"),
-            ],
-            axis=axis,
-        )
-        .transpose(transpose)
-        .ravel()
-    )
-    # Count the stride lengths
-    counts = np.cumsum(strides)
-    counts[~strides] = np.concatenate([[0], np.diff(counts[~strides])])
-    counts[strides] = 0
-    # Get shape of padded counts and slice to return to the original shape
-    shape = np.array(sort.shape)
-    shape[axis] += 1
-    shape = shape[transpose]
-    slices = [slice(None)] * ndim
-    slices[axis] = slice(1, None)
-    # Reshape and compute final counts
-    counts = counts.reshape(shape).transpose(transpose)[tuple(slices)] + 1
-
-    # Find maximum counts and return modals/counts
-    slices = [slice(None, i) for i in sort.shape]
-    del slices[axis]
-    index = np.ogrid[slices]
-    index.insert(axis, np.argmax(counts, axis=axis))
-    return sort[tuple(index)]
-
-
-def downsample_cube(
-    cube_buffer: np.ndarray, factors: List[int], interpolation_mode: InterpolationModes
-) -> np.ndarray:
-    if interpolation_mode == InterpolationModes.MODE:
-        return non_linear_filter_3d(cube_buffer, factors, _mode)
-    elif interpolation_mode == InterpolationModes.MEDIAN:
-        return non_linear_filter_3d(cube_buffer, factors, _median)
-    elif interpolation_mode == InterpolationModes.NEAREST:
-        return linear_filter_3d(cube_buffer, factors, 0)
-    elif interpolation_mode == InterpolationModes.BILINEAR:
-        return linear_filter_3d(cube_buffer, factors, 1)
-    elif interpolation_mode == InterpolationModes.BICUBIC:
-        return linear_filter_3d(cube_buffer, factors, 2)
-    elif interpolation_mode == InterpolationModes.MAX:
-        return non_linear_filter_3d(cube_buffer, factors, _max)
-    elif interpolation_mode == InterpolationModes.MIN:
-        return non_linear_filter_3d(cube_buffer, factors, _min)
-    else:
-        raise Exception("Invalid interpolation mode: {}".format(interpolation_mode))
-
-
-def downsample_unpadded_data(
-    buffer: np.ndarray, target_mag: Mag, interpolation_mode: InterpolationModes
-) -> np.ndarray:
-    logging.info(
-        f"Downsampling buffer of size {buffer.shape} to mag {target_mag.to_layer_name()}"
-    )
-    target_mag_np = np.array(target_mag.to_array())
-    current_dimension_size = np.array(buffer.shape[1:])
-    padding_size_for_downsampling = (
-        target_mag_np - (current_dimension_size % target_mag_np) % target_mag_np
-    )
-    padding_size_for_downsampling = list(zip([0, 0, 0], padding_size_for_downsampling))
-    buffer = np.pad(
-        buffer, pad_width=[(0, 0)] + padding_size_for_downsampling, mode="constant"
-    )
-    dimension_decrease = np.array([1] + target_mag.to_array())
-    downsampled_buffer_shape = np.array(buffer.shape) // dimension_decrease
-    downsampled_buffer = np.empty(dtype=buffer.dtype, shape=downsampled_buffer_shape)
-    for channel in range(buffer.shape[0]):
-        downsampled_buffer[channel] = downsample_cube(
-            buffer[channel], target_mag.to_array(), interpolation_mode
-        )
-    return downsampled_buffer
-
-
-def downsample_mag(
-    path: str,
-    layer_name: str,
-    source_mag: Mag,
-    target_mag: Mag,
-    interpolation_mode: str = "default",
-    compress: bool = False,
-    buffer_edge_len: int = None,
-    args: Namespace = None,
-) -> None:
-    parsed_interpolation_mode = parse_interpolation_mode(interpolation_mode, layer_name)
-
-    source_wkw_info = WkwDatasetInfo(path, layer_name, source_mag.to_layer_name(), None)
-    with open_wkw(source_wkw_info) as source:
-        target_wkw_info = WkwDatasetInfo(
-            path,
-            layer_name,
-            target_mag.to_layer_name(),
-            wkw.Header(source.header.voxel_type),
-        )
-
-    downsample(
-        source_wkw_info,
-        target_wkw_info,
-        source_mag,
-        target_mag,
-        parsed_interpolation_mode,
-        compress,
-        buffer_edge_len,
-        args,
-    )
-
-
-def parse_interpolation_mode(
-    interpolation_mode: str, layer_name: str
-) -> InterpolationModes:
-    if interpolation_mode.upper() == "DEFAULT":
-        return (
-            InterpolationModes.MODE
-            if layer_name == "segmentation"
-            else InterpolationModes.MEDIAN
-        )
-    else:
-        return InterpolationModes[interpolation_mode.upper()]
-
-
-=======
->>>>>>> 2ea1ddd5
 def downsample_mags(
     path: str,
     layer_name: str = None,
@@ -549,22 +143,6 @@
     buffer_edge_len: int = None,
     args: Namespace = None,
 ) -> None:
-<<<<<<< HEAD
-    target_mag = from_mag.scaled_by(2)
-    while target_mag <= max_mag:
-        source_mag = target_mag.divided_by(2)
-        downsample_mag(
-            path,
-            layer_name,
-            source_mag,
-            target_mag,
-            interpolation_mode,
-            compress,
-            buffer_edge_len,
-            args,
-        )
-        target_mag.scale_by(2)
-=======
 
     WKDataset(path).get_layer(layer_name).downsample(
         from_mag=from_mag,
@@ -576,7 +154,6 @@
         buffer_edge_len=buffer_edge_len,
         args=args,
     )
->>>>>>> 2ea1ddd5
 
 
 def downsample_mags_anisotropic(
@@ -590,45 +167,6 @@
     buffer_edge_len: int = None,
     args: Namespace = None,
 ) -> None:
-<<<<<<< HEAD
-    prev_mag = from_mag
-    target_mag = get_next_anisotropic_mag(from_mag, scale)
-    while target_mag <= max_mag:
-        source_mag = prev_mag
-        downsample_mag(
-            path,
-            layer_name,
-            source_mag,
-            target_mag,
-            interpolation_mode,
-            compress,
-            buffer_edge_len,
-            args,
-        )
-        prev_mag = target_mag
-        target_mag = get_next_anisotropic_mag(target_mag, scale)
-
-
-def get_next_anisotropic_mag(mag: Mag, scale: Tuple[float, float, float]) -> Mag:
-    max_index, min_index = detect_larger_and_smaller_dimension(scale)
-    mag_array = mag.to_array()
-    scale_increase = [1, 1, 1]
-
-    if (
-        mag_array[min_index] * scale[min_index]
-        < mag_array[max_index] * scale[max_index]
-    ):
-        for i in range(len(scale_increase)):
-            scale_increase[i] = 1 if scale[i] == scale[max_index] else 2
-    else:
-        scale_increase = [2, 2, 2]
-    return Mag(
-        [
-            mag_array[0] * scale_increase[0],
-            mag_array[1] * scale_increase[1],
-            mag_array[2] * scale_increase[2],
-        ]
-=======
     WKDataset(path).get_layer(layer_name).downsample(
         from_mag=from_mag,
         max_mag=max_mag,
@@ -638,7 +176,6 @@
         scale=scale,
         buffer_edge_len=buffer_edge_len,
         args=args,
->>>>>>> 2ea1ddd5
     )
 
 
