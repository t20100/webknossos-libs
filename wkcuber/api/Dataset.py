import operator
from argparse import Namespace
from shutil import rmtree
from abc import ABC, abstractmethod
from os import makedirs, path
from os.path import join, normpath, basename
from pathlib import Path
from typing import Type, Tuple, Union, Dict, Any, Optional, cast, TypeVar, Generic

import numpy as np
import os
import re

from wkcuber.mag import Mag
from wkcuber.utils import logger, get_executor_for_args, ceil_div_np

from wkcuber.api.Properties.DatasetProperties import (
    WKProperties,
    TiffProperties,
    Properties,
)
from wkcuber.api.Layer import Layer, WKLayer, TiffLayer, TiledTiffLayer
from wkcuber.api.View import View

DEFAULT_BIT_DEPTH = 8


def is_int(s: str) -> bool:
    try:
        int(s)
        return True
    except ValueError:
        return False


def convert_dtypes(
    dtype: Union[str, np.dtype],
    num_channels: int,
    dtype_per_layer_to_dtype_per_channel: bool,
) -> str:
    op = operator.truediv if dtype_per_layer_to_dtype_per_channel else operator.mul

    # split the dtype into the actual type and the number of bits
    # example: "uint24" -> ["uint", "24"]
    dtype_parts = re.split(r"(\d+)", str(dtype))
    # calculate number of bits for dtype_per_channel
    converted_dtype_parts = [
        (str(int(op(int(part), num_channels))) if is_int(part) else part)
        for part in dtype_parts
    ]
    return "".join(converted_dtype_parts)


def dtype_per_layer_to_dtype_per_channel(
    dtype_per_layer: Union[str, np.dtype], num_channels: int
) -> np.dtype:
    try:
        return np.dtype(
            convert_dtypes(
                dtype_per_layer, num_channels, dtype_per_layer_to_dtype_per_channel=True
            )
        )
    except TypeError as e:
        raise TypeError(
            "Converting dtype_per_layer to dtype_per_channel failed. Double check if the dtype_per_layer value is correct. "
            + str(e)
        )


def dtype_per_channel_to_dtype_per_layer(
    dtype_per_channel: Union[str, np.dtype], num_channels: int
) -> str:
    return convert_dtypes(
        np.dtype(dtype_per_channel),
        num_channels,
        dtype_per_layer_to_dtype_per_channel=False,
    )


<<<<<<< HEAD
def copy_job(args: Tuple[View, View, int]) -> None:
    # Copy the data form one view to the other in a buffered fashion
    (source_view, target_view, i) = args
    target_view.write(source_view.read())


class AbstractDataset(ABC):
=======
LayerT = TypeVar("LayerT", bound=Layer)


class AbstractDataset(Generic[LayerT]):
>>>>>>> 36344949
    @abstractmethod
    def __init__(self, dataset_path: Union[str, Path]) -> None:
        properties: Properties = self._get_properties_type()._from_json(
            join(dataset_path, Properties.FILE_NAME)
        )
        self.layers: Dict[str, LayerT] = {}
        self.path = Path(properties.path).parent
        self.properties = properties
        self._data_format = "abstract"

        # construct self.layer
        for layer_name in self.properties.data_layers:
            layer = self.properties.data_layers[layer_name]
            self.add_layer(
                layer.name,
                layer.category,
                dtype_per_layer=layer.element_class,
                num_channels=layer.num_channels,
            )
            for resolution in layer.wkw_magnifications:
                self.layers[layer_name].setup_mag(resolution.mag.to_layer_name())

    @classmethod
    def create_with_properties(cls, properties: Properties) -> "AbstractDataset":
        dataset_path = path.dirname(properties.path)

        if os.path.exists(dataset_path):
            assert os.path.isdir(
                dataset_path
            ), f"Creation of Dataset at {dataset_path} failed, because a file already exists at this path."
            assert not os.listdir(
                dataset_path
            ), f"Creation of Dataset at {dataset_path} failed, because a non-empty folder already exists at this path."

        # create directories on disk and write datasource-properties.json
        try:
            makedirs(dataset_path, exist_ok=True)
            properties._export_as_json()
        except OSError as e:
            raise type(e)(
                "Creation of Dataset {} failed. ".format(dataset_path) + repr(e)
            )

        # initialize object
        return cls(dataset_path)

    def get_properties(self) -> Properties:
        return self.properties

    def get_layer(self, layer_name: str) -> LayerT:
        if layer_name not in self.layers.keys():
            raise IndexError(
                "The layer {} is not a layer of this dataset".format(layer_name)
            )
        return self.layers[layer_name]

    def add_layer(
        self,
        layer_name: str,
        category: str,
        dtype_per_layer: Union[str, np.dtype] = None,
        dtype_per_channel: Union[str, np.dtype] = None,
        num_channels: int = None,
        **kwargs: Any,
    ) -> LayerT:
        if "dtype" in kwargs:
            raise ValueError(
                f"Called Dataset.add_layer with 'dtype'={kwargs['dtype']}. This parameter is deprecated. Use 'dtype_per_layer' or 'dtype_per_channel' instead."
            )
        if num_channels is None:
            num_channels = 1

        if dtype_per_layer is not None and dtype_per_channel is not None:
            raise AttributeError(
                "Cannot add layer. Specifying both 'dtype_per_layer' and 'dtype_per_channel' is not allowed"
            )
        elif dtype_per_channel is not None:
            try:
                dtype_per_channel = np.dtype(dtype_per_channel)
            except TypeError as e:
                raise TypeError(
                    "Cannot add layer. The specified 'dtype_per_channel' must be a valid dtype. "
                    + str(e)
                )
            dtype_per_layer = dtype_per_channel_to_dtype_per_layer(
                dtype_per_channel, num_channels
            )
        elif dtype_per_layer is not None:
            try:
                dtype_per_layer = str(np.dtype(dtype_per_layer))
            except Exception:
                pass  # casting to np.dtype fails if the user specifies a special dtype like "uint24"
            dtype_per_channel = dtype_per_layer_to_dtype_per_channel(
                dtype_per_layer, num_channels
            )
        else:
            dtype_per_layer = "uint" + str(DEFAULT_BIT_DEPTH * num_channels)
            dtype_per_channel = np.dtype("uint" + str(DEFAULT_BIT_DEPTH))

        if layer_name in self.layers.keys():
            raise IndexError(
                "Adding layer {} failed. There is already a layer with this name".format(
                    layer_name
                )
            )

        self.properties._add_layer(
            layer_name,
            category,
            dtype_per_layer,
            self._data_format,
            num_channels,
            **kwargs,
        )
        self.layers[layer_name] = self._create_layer(
            layer_name, dtype_per_channel, num_channels
        )
        return self.layers[layer_name]

    def get_or_add_layer(
        self,
        layer_name: str,
        category: str,
        dtype_per_layer: Union[str, np.dtype] = None,
        dtype_per_channel: Union[str, np.dtype] = None,
        num_channels: int = None,
        **kwargs: Any,
    ) -> LayerT:
        if "dtype" in kwargs:
            raise ValueError(
                f"Called Dataset.get_or_add_layer with 'dtype'={kwargs['dtype']}. This parameter is deprecated. Use 'dtype_per_layer' or 'dtype_per_channel' instead."
            )
        if layer_name in self.layers.keys():
            assert (
                num_channels is None
                or self.layers[layer_name].num_channels == num_channels
            ), (
                f"Cannot get_or_add_layer: The layer '{layer_name}' already exists, but the number of channels do not match. "
                + f"The number of channels of the existing layer are '{self.layers[layer_name].num_channels}' "
                + f"and the passed parameter is '{num_channels}'."
            )
            assert self.properties.data_layers[layer_name].category == category, (
                f"Cannot get_or_add_layer: The layer '{layer_name}' already exists, but the categories do not match. "
                + f"The category of the existing layer is '{self.properties.data_layers[layer_name].category}' "
                + f"and the passed parameter is '{category}'."
            )

            if dtype_per_channel is not None or dtype_per_layer is not None:
                dtype_per_channel = (
                    dtype_per_channel
                    or dtype_per_layer_to_dtype_per_channel(
                        dtype_per_layer,
                        num_channels or self.layers[layer_name].num_channels,
                    )
                )
                assert (
                    dtype_per_channel is None
                    or self.layers[layer_name].dtype_per_channel == dtype_per_channel
                ), (
                    f"Cannot get_or_add_layer: The layer '{layer_name}' already exists, but the dtypes do not match. "
                    + f"The dtype_per_channel of the existing layer is '{self.layers[layer_name].dtype_per_channel}' "
                    + f"and the passed parameter would result in a dtype_per_channel of '{dtype_per_channel}'."
                )
            return self.layers[layer_name]
        else:
            return self.add_layer(
                layer_name,
                category,
                dtype_per_layer=dtype_per_layer,
                dtype_per_channel=dtype_per_channel,
                num_channels=num_channels,
                **kwargs,
            )

    def delete_layer(self, layer_name: str) -> None:
        if layer_name not in self.layers.keys():
            raise IndexError(
                f"Removing layer {layer_name} failed. There is no layer with this name"
            )
        del self.layers[layer_name]
        self.properties._delete_layer(layer_name)
        # delete files on disk
        rmtree(join(self.path, layer_name))

    def add_symlink_layer(self, foreign_layer_path: Union[str, Path]) -> LayerT:
        foreign_layer_path = os.path.abspath(foreign_layer_path)
        layer_name = os.path.basename(os.path.normpath(foreign_layer_path))
        if layer_name in self.layers.keys():
            raise IndexError(
                f"Cannot create symlink to {foreign_layer_path}. This dataset already has a layer called {layer_name}."
            )

        os.symlink(foreign_layer_path, join(self.path, layer_name))

        # copy the properties of the layer into the properties of this dataset
        layer_properties = self._get_type()(
            Path(foreign_layer_path).parent
        ).properties.data_layers[layer_name]
        self.properties.data_layers[layer_name] = layer_properties
        self.properties._export_as_json()

        self.layers[layer_name] = self._create_layer(
            layer_name,
            dtype_per_layer_to_dtype_per_channel(
                layer_properties.element_class, layer_properties.num_channels
            ),
            layer_properties.num_channels,
        )
        for resolution in layer_properties.wkw_magnifications:
            self.layers[layer_name].setup_mag(resolution.mag.to_layer_name())
        return self.layers[layer_name]

    def get_view(
        self,
        layer_name: str,
        mag: Union[int, str, list, tuple, np.ndarray, Mag],
        size: Tuple[int, int, int],
        offset: Tuple[int, int, int] = None,
        is_bounded: bool = True,
    ) -> View:
        layer = self.get_layer(layer_name)
        mag_ds = layer.get_mag(mag)

        return mag_ds.get_view(size=size, offset=offset, is_bounded=is_bounded)

    def _create_layer(
        self, layer_name: str, dtype_per_channel: np.dtype, num_channels: int
    ) -> LayerT:
        raise NotImplementedError

    def copy_dataset(
        self, empty_target_ds: "AbstractDataset", args: Optional[Namespace] = None
    ) -> None:
        assert (
            len(empty_target_ds.layers) == 0
        ), f"Copying dataset failed. The target dataset must be empty."
        with get_executor_for_args(args) as executor:
            for layer_name, layer in self.layers.items():
                largest_segment_id = None
                if (
                    self.properties.data_layers[layer_name].category
                    == Layer.SEGMENTATION_TYPE
                ):
                    largest_segment_id = self.properties.data_layers[
                        layer_name
                    ].largest_segment_id
                target_layer = empty_target_ds.add_layer(
                    layer_name,
                    self.properties.data_layers[layer_name].category,
                    dtype_per_channel=layer.dtype_per_channel,
                    num_channels=layer.num_channels,
                    largest_segment_id=largest_segment_id,
                )

                for mag_name, mag in layer.mags.items():
                    target_mag = target_layer.add_mag(mag_name)

                    # The bounding box needs to be updated manually because chunked views do not have a reference to the dataset itself
                    bbox = mag.layer.dataset.properties.get_bounding_box_of_layer(
                        layer_name
                    )
                    # The base view of a MagDataset always starts at (0, 0, 0)
                    target_mag.view.global_offset = (0, 0, 0)
                    target_mag.view.size = cast(
                        Tuple[int, int, int],
                        tuple(ceil_div_np(np.array(bbox[0]) + np.array(bbox[1]), Mag(mag_name).as_np()))
                    )
                    target_mag.layer.dataset.properties._set_bounding_box_of_layer(
                        layer_name, offset=bbox[0], size=bbox[1]
                    )

                    # The data gets written to the target_mag.
                    # Therefore, the chunk size is determined by the target_mag to prevent concurrent writes
                    mag.view.for_zipped_chunks(
                        work_on_chunk=copy_job,
                        target_view=target_mag.view,
                        source_chunk_size=target_mag._get_file_dimensions(),
                        target_chunk_size=target_mag._get_file_dimensions(),
                        executor=executor,
                    )

    def to_wk_dataset(self, new_dataset_path: Union[str, Path], scale: Optional[Tuple[float, float, float]] = None) -> "WKDataset":
        if scale is None:
            scale = self.properties.scale
        new_ds = WKDataset.create(new_dataset_path, scale=scale)
        self.copy_dataset(new_ds)
        return new_ds

    def to_tiff_dataset(self, new_dataset_path: Union[str, Path], scale: Optional[Tuple[float, float, float]] = None, pattern: Optional[str] = None) -> "TiffDataset":
        if scale is None:
            scale = self.properties.scale
        new_ds = TiffDataset.create(new_dataset_path, scale=scale, pattern=pattern)
        self.copy_dataset(new_ds)
        return new_ds

    def to_tiled_tiff_dataset(self, new_dataset_path: Union[str, Path], scale: Optional[Tuple[float, float, float]] = None, tile_size: Optional[Tuple[int, int]] = None, pattern: Optional[str] = None) -> "TiledTiffDataset":
        if scale is None:
            scale = self.properties.scale
        new_ds = TiledTiffDataset.create(new_dataset_path, scale=scale, tile_size=tile_size, pattern=pattern)
        self.copy_dataset(new_ds)
        return new_ds

    @abstractmethod
    def _get_properties_type(self) -> Type[Properties]:
        pass

    @abstractmethod
    def _get_type(self) -> Type["AbstractDataset"]:
        pass


class WKDataset(AbstractDataset[WKLayer]):
    @classmethod
    def create(
        cls, dataset_path: Union[str, Path], scale: Tuple[float, float, float]
    ) -> "WKDataset":
        name = basename(normpath(dataset_path))
        properties = WKProperties(join(dataset_path, Properties.FILE_NAME), name, scale)
        return cast(WKDataset, WKDataset.create_with_properties(properties))

    @classmethod
    def get_or_create(
        cls, dataset_path: Union[str, Path], scale: Tuple[float, float, float]
    ) -> "WKDataset":
        if os.path.exists(
            join(dataset_path, Properties.FILE_NAME)
        ):  # use the properties file to check if the Dataset exists
            ds = WKDataset(dataset_path)
            assert tuple(ds.properties.scale) == tuple(
                scale
            ), f"Cannot get_or_create WKDataset: The dataset {dataset_path} already exists, but the scales do not match ({ds.properties.scale} != {scale})"
            return ds
        else:
            return cls.create(dataset_path, scale)

    def __init__(self, dataset_path: Union[str, Path]) -> None:
        super().__init__(dataset_path)
        self._data_format = "wkw"
        assert isinstance(self.properties, WKProperties)

    def _create_layer(
        self, layer_name: str, dtype_per_channel: np.dtype, num_channels: int
    ) -> WKLayer:
        return WKLayer(layer_name, self, dtype_per_channel, num_channels)

    def _get_properties_type(self) -> Type[WKProperties]:
        return WKProperties

    def _get_type(self) -> Type["WKDataset"]:
        return WKDataset


class TiffDataset(AbstractDataset[TiffLayer]):
    properties: TiffProperties

    @classmethod
    def create(
        cls,
        dataset_path: Union[str, Path],
        scale: Tuple[float, float, float],
        pattern: Optional[str] = None,
    ) -> "TiffDataset":
        if pattern is None:
            pattern = "{zzzzz}.tif"
        validate_pattern(pattern)
        name = basename(normpath(dataset_path))
        properties = TiffProperties(
            join(dataset_path, "datasource-properties.json"),
            name,
            scale,
            pattern=pattern,
            tile_size=None,
        )
        return cast(TiffDataset, TiffDataset.create_with_properties(properties))

    @classmethod
    def get_or_create(
        cls,
        dataset_path: Union[str, Path],
        scale: Tuple[float, float, float],
        pattern: str = None,
    ) -> "TiffDataset":
        if os.path.exists(
            join(dataset_path, Properties.FILE_NAME)
        ):  # use the properties file to check if the Dataset exists
            ds = TiffDataset(dataset_path)
            assert tuple(ds.properties.scale) == tuple(
                scale
            ), f"Cannot get_or_create TiffDataset: The dataset {dataset_path} already exists, but the scales do not match ({ds.properties.scale} != {scale})"
            if pattern is not None:
                assert (
                    ds.properties.pattern == pattern
                ), f"Cannot get_or_create TiffDataset: The dataset {dataset_path} already exists, but the patterns do not match ({ds.properties.pattern} != {pattern})"
            return ds
        else:
            if pattern is None:
                return cls.create(dataset_path, scale)
            else:
                return cls.create(dataset_path, scale, pattern)

    def __init__(self, dataset_path: Union[str, Path]) -> None:
        super().__init__(dataset_path)
        self.data_format = "tiff"
        assert isinstance(self.properties, TiffProperties)

    def _create_layer(
        self, layer_name: str, dtype_per_channel: np.dtype, num_channels: int
    ) -> TiffLayer:
        return TiffLayer(layer_name, self, dtype_per_channel, num_channels)

    def _get_properties_type(self) -> Type[TiffProperties]:
        return TiffProperties

    def _get_type(self) -> Type["TiffDataset"]:
        return TiffDataset


class TiledTiffDataset(AbstractDataset[TiledTiffLayer]):
    properties: TiffProperties

    @classmethod
    def create(
        cls,
        dataset_path: Union[str, Path],
        scale: Tuple[float, float, float],
        tile_size: Tuple[int, int],
        pattern: Optional[str] = None,
    ) -> "TiledTiffDataset":
        if pattern is None:
            pattern = "{xxxxx}/{yyyyy}/{zzzzz}.tif"
        validate_pattern(pattern)
        name = basename(normpath(dataset_path))
        properties = TiffProperties(
            join(dataset_path, "datasource-properties.json"),
            name,
            scale,
            pattern=pattern,
            tile_size=tile_size,
        )
        return cast(
            TiledTiffDataset, TiledTiffDataset.create_with_properties(properties)
        )

    @classmethod
    def get_or_create(
        cls,
        dataset_path: Union[str, Path],
        scale: Tuple[float, float, float],
        tile_size: Tuple[int, int],
        pattern: str = None,
    ) -> "TiledTiffDataset":
        if os.path.exists(
            join(dataset_path, Properties.FILE_NAME)
        ):  # use the properties file to check if the Dataset exists
            ds = TiledTiffDataset(dataset_path)
            assert tuple(ds.properties.scale) == tuple(
                scale
            ), f"Cannot get_or_create TiledTiffDataset: The dataset {dataset_path} already exists, but the scales do not match ({ds.properties.scale} != {scale})"
            assert ds.properties.tile_size is not None
            assert tuple(ds.properties.tile_size) == tuple(
                tile_size
            ), f"Cannot get_or_create TiledTiffDataset: The dataset {dataset_path} already exists, but the tile sizes do not match ({ds.properties.tile_size} != {tile_size})"
            if pattern is not None:
                assert (
                    ds.properties.pattern == pattern
                ), f"Cannot get_or_create TiledTiffDataset: The dataset {dataset_path} already exists, but the patterns do not match ({ds.properties.pattern} != {pattern})"
            return ds
        else:
            if pattern is None:
                return cls.create(dataset_path, scale, tile_size)
            else:
                return cls.create(dataset_path, scale, tile_size, pattern)

    def __init__(self, dataset_path: Union[str, Path]) -> None:
        super().__init__(dataset_path)
        self.data_format = "tiled_tiff"
        assert isinstance(self.properties, TiffProperties)

    def _create_layer(
        self, layer_name: str, dtype_per_channel: np.dtype, num_channels: int
    ) -> TiledTiffLayer:
        return TiledTiffLayer(layer_name, self, dtype_per_channel, num_channels)

    def _get_properties_type(self) -> Type[TiffProperties]:
        return TiffProperties

    def _get_type(self) -> Type["TiledTiffDataset"]:
        return TiledTiffDataset


def validate_pattern(pattern: str) -> None:
    assert pattern.count("{") > 0 and pattern.count("}") > 0, (
        f"The provided pattern {pattern} is invalid."
        + " It needs to contain at least one '{' and one '}'."
    )
    assert pattern.count("{") == pattern.count("}"), (
        f"The provided pattern {pattern} is invalid."
        + " The number of '{' does not match the number of '}'."
    )<|MERGE_RESOLUTION|>--- conflicted
+++ resolved
@@ -77,20 +77,16 @@
     )
 
 
-<<<<<<< HEAD
 def copy_job(args: Tuple[View, View, int]) -> None:
+    (source_view, target_view, i) = args
     # Copy the data form one view to the other in a buffered fashion
-    (source_view, target_view, i) = args
     target_view.write(source_view.read())
 
 
-class AbstractDataset(ABC):
-=======
 LayerT = TypeVar("LayerT", bound=Layer)
 
 
 class AbstractDataset(Generic[LayerT]):
->>>>>>> 36344949
     @abstractmethod
     def __init__(self, dataset_path: Union[str, Path]) -> None:
         properties: Properties = self._get_properties_type()._from_json(
@@ -356,7 +352,12 @@
                     target_mag.view.global_offset = (0, 0, 0)
                     target_mag.view.size = cast(
                         Tuple[int, int, int],
-                        tuple(ceil_div_np(np.array(bbox[0]) + np.array(bbox[1]), Mag(mag_name).as_np()))
+                        tuple(
+                            ceil_div_np(
+                                np.array(bbox[0]) + np.array(bbox[1]),
+                                Mag(mag_name).as_np(),
+                            )
+                        ),
                     )
                     target_mag.layer.dataset.properties._set_bounding_box_of_layer(
                         layer_name, offset=bbox[0], size=bbox[1]
@@ -372,24 +373,41 @@
                         executor=executor,
                     )
 
-    def to_wk_dataset(self, new_dataset_path: Union[str, Path], scale: Optional[Tuple[float, float, float]] = None) -> "WKDataset":
+    def to_wk_dataset(
+        self,
+        new_dataset_path: Union[str, Path],
+        scale: Optional[Tuple[float, float, float]] = None,
+    ) -> "WKDataset":
         if scale is None:
             scale = self.properties.scale
         new_ds = WKDataset.create(new_dataset_path, scale=scale)
         self.copy_dataset(new_ds)
         return new_ds
 
-    def to_tiff_dataset(self, new_dataset_path: Union[str, Path], scale: Optional[Tuple[float, float, float]] = None, pattern: Optional[str] = None) -> "TiffDataset":
+    def to_tiff_dataset(
+        self,
+        new_dataset_path: Union[str, Path],
+        scale: Optional[Tuple[float, float, float]] = None,
+        pattern: Optional[str] = None,
+    ) -> "TiffDataset":
         if scale is None:
             scale = self.properties.scale
         new_ds = TiffDataset.create(new_dataset_path, scale=scale, pattern=pattern)
         self.copy_dataset(new_ds)
         return new_ds
 
-    def to_tiled_tiff_dataset(self, new_dataset_path: Union[str, Path], scale: Optional[Tuple[float, float, float]] = None, tile_size: Optional[Tuple[int, int]] = None, pattern: Optional[str] = None) -> "TiledTiffDataset":
+    def to_tiled_tiff_dataset(
+        self,
+        new_dataset_path: Union[str, Path],
+        tile_size: Tuple[int, int],
+        scale: Optional[Tuple[float, float, float]] = None,
+        pattern: Optional[str] = None,
+    ) -> "TiledTiffDataset":
         if scale is None:
             scale = self.properties.scale
-        new_ds = TiledTiffDataset.create(new_dataset_path, scale=scale, tile_size=tile_size, pattern=pattern)
+        new_ds = TiledTiffDataset.create(
+            new_dataset_path, scale=scale, tile_size=tile_size, pattern=pattern
+        )
         self.copy_dataset(new_ds)
         return new_ds
 
